--- conflicted
+++ resolved
@@ -105,15 +105,12 @@
 
     No arguments required for initialization.
     """
-<<<<<<< HEAD
-    
+
+    # these should be overridden in subclasses to specify the name and unit of the gas. The name must be recognized by
+    # the seasonal cycle function
     gas_name = ''
-=======
-    # this should be overridden in subclasses to specify the name of the gas, must be recognized by the seasonal cycle
-    # function
-    gas_name = ''
-
->>>>>>> 75982444
+    gas_unit = ''
+
     months_avg_for_trend = 12
     age_spec_regions = ('tropics', 'midlat', 'vortex')
     _age_spectrum_data_dir = os.path.join(_data_dir, 'age_spectra')
@@ -229,8 +226,6 @@
         # set datetime index in df (requires 'day' column)
         df['day'] = 1
         df.set_index(pd.to_datetime(df[['year', 'month', 'day']]), inplace=True)
-
-        # TODO: return the unit of the gas concentration and have __init__ store it as an instance attribute "gas_unit"
 
         return df
 
@@ -729,20 +724,13 @@
 
 
 class CO2TropicsRecord(TraceGasTropicsRecord):
-<<<<<<< HEAD
-    gas_name='co2'
-    
-class N2OTropicsRecord(TraceGasTropicsRecord):
-    gas_name='n2o'
-    
-class CH4TropicsRecord(TraceGasTropicsRecord):
-    gas_name='ch4'
-=======
     gas_name = 'co2'
+    gas_unit = 'ppm'
 
 
 class N2OTropicsRecord(TraceGasTropicsRecord):
     gas_name = 'n2o'
+    gas_unit = 'ppb'
 
     @classmethod
     def _get_frac_remaining_by_age(cls, ages):
@@ -768,10 +756,14 @@
         # boundary condition, and so the fraction of N2O remaining is the concentration divided by 313.
         return n2o_at_age / 313.0
 
+    
+class CH4TropicsRecord(TraceGasTropicsRecord):
+    gas_name = 'ch4'
+    gas_unit = 'ppb'
+
 
 # Make the list of available gases' records
-_gas_records = {r.gas_name: r for r in [CO2TropicsRecord, N2OTropicsRecord]}
->>>>>>> 75982444
+_gas_records = {r.gas_name: r for r in [CO2TropicsRecord, N2OTropicsRecord, CH4TropicsRecord]}
 
 
 def get_clams_age(theta, eq_lat, day_of_year, as_timedelta=False, clams_dat=dict()):

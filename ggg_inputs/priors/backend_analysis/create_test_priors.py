--- conflicted
+++ resolved
@@ -230,11 +230,7 @@
     tccon_priors.generate_single_tccon_prior(ph_f, ph_obs_date, tdel(hours=0), gas_rec, write_map=ph_out_dir,
                                              use_eqlat_strat=True)
 
-<<<<<<< HEAD
-def driver(download, makemod, makepriors, site_file, geos_top_dir, mod_top_dir, prior_top_dir, gas_name, dl_file_types):
-=======
-def driver(download, makemod, makepriors, site_file, geos_top_dir, mod_top_dir, prior_top_dir, gas_name, nprocs):
->>>>>>> 0912a2f1
+def driver(download, makemod, makepriors, site_file, geos_top_dir, mod_top_dir, prior_top_dir, gas_name, nprocs, dl_file_types):
     aclons, aclats, acdates = read_date_lat_lon_file(site_file)
     if download:
         download_geos(acdates, geos_top_dir, file_types=dl_file_types)
@@ -260,16 +256,11 @@
     parser.add_argument('--download', action='store_true', help='Download GEOS FP-IT files needed for these priors.')
     parser.add_argument('--makemod', action='store_true', help='Generate the .mod files for these priors.')
     parser.add_argument('--makepriors', action='store_true', help='Generate the priors as .map files.')
-<<<<<<< HEAD
-    parser.add_argument('-n', '--nprocs', default=0, help='Number of processors to use to run in parallel mode '
+    parser.add_argument('-n', '--nprocs', default=0, type=int, help='Number of processors to use to run in parallel mode '
                                                           '(for --makemod and --makepriors only)')
     parser.add_argument('--dl-file-types', default=_default_file_types, type=get_GEOS5._parse_file_types,
                         help='Which GEOS file types to download with --download (no effect otherwise) as a '
                              'comma-separated list. Allowed types are {}.'.format(', '.join(get_GEOS5._file_types)))
-=======
-    parser.add_argument('-n', '--nprocs', default=0, type=int, help='Number of processors to use to run in parallel mode '
-                                                                    '(for --makemod and --makepriors only)')
->>>>>>> 0912a2f1
 
     return vars(parser.parse_args())
 

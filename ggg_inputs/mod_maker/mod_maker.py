--- conflicted
+++ resolved
@@ -1,2106 +1,2102 @@
-#!~/anaconda2/bin/python
-# -*- coding: utf-8 -*-
-
-"""
-README
-
-mod_maker10.f translated into python
-
-What's different?
-
-#########################################################################################################################################################################
-
-OLD: used to generate MOD files using ncep (like the IDL code), or using merra or fp or fpit data
-
-python mod_maker.py arg1 site=arg2 mode=arg3 time=arg4 step=arg5 lat=arg6 lon=arg7 alt=arg8 save_path=arg9 ncdf_path=arg10
-
-arg1: date range (YYYYMMDD-YYYYMMDD, second one not inclusive, so you don't have to worry about end of months) or single date (YYYYMMDD)
-arg2: two letter site abbreviation (e.g. 'oc' for Lamont, Oklahoma; see the "site_dict" dictionary)
-arg3: mode ('ncep', 'merradap42', 'merradap72', 'merraglob', 'fpglob', 'fpitglob'), ncep and 'glob' modes require local files
-the 'merradap' modes require a .netrc file in your home directory with credentials to connect to urs.earthdata.nasa.gov
-arg4: (optional, default=12:00)  hour:minute (HH:MM) for the starting time in local time
-arg5: (optional, default=24) time step in hours (can be decimal)
-arg6: (optional) latitude in [-90,90] range
-arg7: (optional) longitude in [0,360] range
-arg8: (optional) altitude (meters)
-arg9: (optional) full path to directory where data will be saved (save_path/fpit will be created), defaults to GGGPATH/models/gnd
-arg10: (optional) full path to the directory where ncep/geos/merra files are located, defaults to GGGPATH/ncdf
-
-A custom site location can be given, in that case arg6,arg7, and arg8 must be specified and a site name must be made up for arg2
-
-add 'mute' in the command line (somewhere after arg1) and there will be no print statements other than warnings and error messages 
-
-MOD files will be saved under save_path/xx/site.
-With xx either 'ncep', 'merra', 'fp', or 'fpit'
-The merradap modes require an internet connection and EarthData credentials
-The ncep mode requires the global NCEP netcdf files of the given year to be present in GGGPATH/ncdf
-
-The fpglob or fpitglob modes expect two files in 'ncdf_path' containing concatenated 3-hourly files for surface and multi-level data, the concatenated files need to be generated beforehand
-e.g.
-GEOS_fpit_asm_inst3_2d_asm_Nx_GEOS5124.20171210_20171217.nc4 # surface data
-GEOS_fpit_asm_inst3_2d_asm_Np_GEOS5124.20171210_20171217.nc4 # multi-level data
-
-The merraglob mode works like the fpglob and fpitglob modes and will expect two files:
-e.g.
-MERRA2_asm_inst3_2d_asm_Nx_GEOS5124.20171210_20171217.nc4 # surface data
-MERRA2_asm_inst3_2d_asm_Np_GEOS5124.20171210_20171217.nc4 # multi-level data
-
-The ncep mode should produce files identical to the IDL mod_maker if 'time' and 'step' are kept as default
-
-#########################################################################################################################################################################
-
-NEW: used to generate MOD files on GEOS5-FP-IT times for all TCCON sites at once using GEOS5-FP-IT 3-hourly files
-
-python mod_maker.py arg1 geos_path=arg2 site=arg3 lat=arg4 lon=arg5 alt=arg6 save_path=arg7
-
-arg1: date range (YYYYMMDD-YYYYMMDD, second one not inclusive, so you don't have to worry about end of months) or a single date (YYYYMMDD) in which case the end date is +24h
-You can also give YYYYMMDD_HH instead to specify the hour, but these must be exact GEOS5 times (UTC times 3 hourly from 00)
-arg2: full path to directory containing the daily GEOS5-FP-IT files
-arg3: (optional) two letter site abbreviation
-arg4: (optional) latitude in [-90,90] range
-arg5: (optional) longitude in [0,360] range
-arg6: (optional) altitude (meters)
-arg7: (optional) full path to directory where data will be saved (save_path/fpit will be created), defaults to GGGPATH/models/gnd
-
-If arg3 is specified, MOD files will only be produced for that one site. See the dictionary in tccon_sites.py for site abbreviations of existing sites.
-
-A custom site location can be given, in that case arg3,arg4,arg5, and arg6 must be specified
-
-add 'mute' in the command line (somewhere after arg1) and there will be no print statements other than warnings and error messages
-
-add 'slant' in the command line (somewhere after arg1) to generate both vertical and slant MOD files.
-
-two folders are expected in the geos_path directory:
-in geos_path/Np you must have all the 42 levels GEOS5-FP-IT files
-in geos_path/Nx you must have all the surface data files
-
-Running the code like this will generate MOD files for ALL sites withtin the date range on GEOS5 times (every 3 hours) using GEOS5-FP-IT 3-hourly files
-MOD files will be generate both along the vertical and along the sun ray
-
-They will be saved under save_path/fpit/xx/yy
-with xx the two letter site abbreviation and yy either 'vertical' or 'slant'
-
-The slant .mod files are only generated when the SZA is above 90 degrees.
-#########################################################################################################################################################################
-
-There is dictionary of sites with their respective lat/lon in tccon_sites.py, so this works for all TCCON sites, lat/lon values were taken from the wiki page of each site.
-"""
-import argparse
-import glob
-import os, sys
-import numpy.ma as ma
-import pandas as pd
-from scipy.interpolate import interp1d, interp2d
-import netCDF4 # netcdf I/O
-import re # used to parse strings
-import time
-import netrc # used to connect to earthdata
-from astropy.time import Time # this is essentialy like datetime, but with better methods for conversion of datetime to / from julian dates, can also be converted to datetime
-from pydap.cas.urs import setup_session # used to connect to the merra opendap servers
-import xarray
-import warnings
-
-from ..common_utils import mod_utils
-from ..common_utils.mod_utils import gravity
-from ..common_utils.mod_constants import ratio_molec_mass as rmm
-from ..common_utils.ggg_logging import logger
-from .slantify import * # code to make slant paths
-from .tccon_sites import site_dict,tccon_site_info # dictionary to store lat/lon/alt of tccon sites
-
-
-def shell_error(msg, ecode=1):
-    print(msg)
-    sys.exit(ecode)
-
-
-def compute_h2o_dmf(qv, rmm):
-    """
-    compute h2o dry mole fraction from specific humidity
-    """
-    return rmm*qv/(1-qv)
-
-def compute_h2o_wmf(h2o_dmf):
-    """
-    compute h2o wet mole fraction from h2o dry mole fraction
-    """
-    return h2o_dmf/(1+h2o_dmf)
-
-def compute_rh(t,h2o_wmf,p):
-    """
-    compute relative humidity from h2o wet mole fraction, pressure and temperature
-    """
-    svp = svp_wv_over_ice(t)
-    return 100*h2o_wmf*p/svp
-
-def compute_mmw(h2o_wmf):
-    """
-    compute mean molecular weight of air from h2o wet mole fraction
-    """
-    return 28.964*(1-h2o_wmf)+18.02*h2o_wmf
-
-def svp_wv_over_ice(temp):
-    """
-    Uses the Goff-Gratch equation to calculate the saturation vapor
-    pressure of water vapor over ice at a user-specified temperature.
-        Input:  temp (K)
-        Output: svp (mbar)
-    """
-    t0 = 273.16	# triple point temperature
-    tr = t0/temp
-    yy = -9.09718*(tr-1)-3.56654*np.log10(tr)+0.876793*(1-1/tr)
-    svp = 6.1173*10**yy # saturation vapor pressure over ice (mbar)
-
-    return svp
-
-mod_var_fmt_info = {'lev':     {'total_width': 13, 'format': '9.3e',  'scale': 1,   'name': 'Pressure', 'units': 'mbar'},
-                    'T':       {'total_width': 13, 'format': '11.3f',  'scale': 1,   'name': 'Temperature', 'units': 'Kelvin'},
-                    'H':       {'total_width': 9,  'format': '7.3f',  'scale': 1,   'name': 'Height', 'units': 'km'},
-                    'mmw':     {'total_width': 12, 'format': '7.4f',  'scale': 1,   'name': 'MMW', 'units': 'g/mole'},
-                    'H2O_DMF': {'total_width': 12, 'format': '10.3e', 'scale': 1,   'name': 'H2O', 'units': 'DMF'},
-                    'RH':      {'total_width': 8,  'format': '>6.1f', 'scale': 100, 'name': 'RH', 'units': '%'},
-                    'EPV':     {'total_width': 15, 'format': '10.3e', 'scale': 1,   'name': 'EPV', 'units': 'K.m+2/kg/s'},
-                    'PT':      {'total_width': 11, 'format': '8.3f',  'scale': 1,   'name': 'PT', 'units': 'Kelvin'},
-                    'EL':      {'total_width': 11, 'format': '7.3f',  'scale': 1,   'name': 'EL', 'units': 'degrees'},
-                    'O3':      {'total_width': 11, 'format': '9.3e',  'scale': 1,   'name': 'O3', 'units': 'kg/kg'},
-                    'CO':      {'total_width': 11, 'format': '7.3f',  'scale': 1e9, 'name': 'CO', 'units': 'ppb'}}
-
-
-def build_mod_fmt_strings(var_order):
-    # Units and names just need to have the right total width and be centered
-    header_fmt = ''
-    data_fmt = ''
-    var_names = dict()
-    var_units = dict()
-
-    spaces = '    '
-
-    for v in var_order:
-        var_info = mod_var_fmt_info[v]
-
-        this_fmt = var_info['format']
-        # Assuming the format is something like "9.3e" or "7.3f" the total width of the format is the number before
-        # the decimal. Get that and subtract from total width to figure out how many spaces to add to the end of the
-        # column.
-        fmt_width = int(re.search(r'\d+(?=\.)', this_fmt).group())
-        if fmt_width > var_info['total_width']:
-            raise NotImplementedError('The format width is greater than the total column width.')
-
-        full_fmt = '{{{}:{}}}'.format(v, this_fmt) + spaces
-        data_fmt += full_fmt
-
-        header_fmt += '{{{}:^{}}}'.format(v, fmt_width) + spaces
-        var_names[v] = var_info['name']
-        var_units[v] = var_info['units']
-
-    header_names = header_fmt.format(**var_names) + '\n'
-    header_units = header_fmt.format(**var_units) + '\n'
-    var_name_mapping = {v: k for k, v in var_names.items()}
-    data_fmt += '\n'
-    return header_names, header_units, var_name_mapping, data_fmt
-
-
-def write_mod(mod_path, version, site_lat, data=0, surf_data=0, func=None, muted=False, slant=False, chem_vars=False):
-    """
-    Creates a GGG-format .mod file
-    INPUTS:
-        mod_path: full path to write the .mod file
-        version: the mod_maker version
-        site_lat: site latitude (-90 to 90)
-        data: dictionary of the inputs
-        surf_data: dictionary of the surface inputs (for merra/geos5)
-    """
-
-    # Output scaling: define factors to multiply values by before writing to the .mod file. If a column name is not
-    # here, 1.0 is assumed. Only used for GEOS-type mod files currently.
-    output_scaling = {'RH': 100.0}
-
-    # Define US Standard Atmosphere (USSA) for use above 10 mbar
-    p_ussa=[10.0,  5.0,   2.0,   1.0,   0.5,    0.2,   0.1,   0.01,  0.001, 0.0001]
-    t_ussa=[227.7, 239.2, 257.9, 270.6, 264.3, 245.2, 231.6, 198.0, 189.8, 235.0]
-    z_ussa=[31.1,  36.8,  42.4,  47.8,  53.3,  60.1,  64.9,  79.3,  92.0,  106.3]
-
-    # Define constants common to both NCEP and GEOS files: earth's radius, ecc2 (?), site latitude, surface gravity,
-    # profile bottom altitude, and base pressure. Tropopause pressure will be added under the NCEP/GEOS part of the code
-    # b/c we use different variables under those cases
-    # TODO: these should be defined in a constants file and just referenced here, at least the ones that are truly
-    #  constant
-    mod_constant_names = ('earth_radius', 'ecc2', 'obs_lat', 'surface_gravity', 'profile_base_geometric_alt',
-                          'base_pressure', 'tropopause_pressure')
-    mod_constants = [6378.137, 6.000E-05, site_lat, 9.81, data['H'][0], 1013.25]
-    if type(surf_data)==int: # ncep mode
-        # NCEP and GEOS provide different tropopause variables that need to be added
-        mod_constants.append(data['TROPP'])
-        # The head of the .mod file
-        fmt = '{:8.3f} {:11.4e} {:7.3f} {:5.3f} {:8.3f} {:8.3f} {:8.3f}\n'
-        mod_content = []
-        mod_content+=[	'5  6\n',
-                          fmt.format(*mod_constants),
-                          version+'\n',
-                          ' mbar        Kelvin         km      g/mole      DMF       %\n',
-                          'Pressure  Temperature     Height     MMW        H2O      RH\n',	]
-
-        fmt = '{:9.3e}    {:7.3f}    {:7.3f}    {:7.4f}    {:9.3e}{:>6.1f}\n' # format for writting the lines
-
-        # Export the Pressure, Temp and SHum for lower levels (1000 to 300 mbar)
-        for k,elem in enumerate(data['H2O_DMF']):
-            svp = svp_wv_over_ice(data['T'][k])
-            h2o_wmf = compute_h2o_wmf(data['H2O_DMF'][k]) # wet mole fraction of h2o
-            frh = h2o_wmf*data['T'][k]/svp # Fractional relative humidity
-
-            # Relace H2O mole fractions that are too small
-            if (frh < 30./data['T'][k]):
-                if not muted:
-                    print('Replacing too small H2O ',mod_path, data['lev'][k],h2o_wmf,svp*30./data['lev'][k]/data['lev'][k],frh,30./data['lev'][k])
-                frh = 30./data['lev'][k]
-                h2o_wmf = svp*frh/data['lev'][k]
-                data['H2O_DMF'][k] = h2o_wmf/(1-h2o_wmf)
-
-            # Relace H2O mole fractions that are too large (super-saturated)  GCT 2015-08-05
-            if (frh > 1.0):
-                if not muted:
-                    print('Replacing too large H2O ',mod_path,data['lev'][k],h2o_wmf,svp/data['lev'][k],frh,1.0)
-                frh=1.0
-                h2o_wmf = svp*frh/data['lev'][k]
-                data['H2O_DMF'][k] = h2o_wmf/(1-h2o_wmf)
-
-            mmw = compute_mmw(h2o_wmf)
-
-            mod_content += [fmt.format(data['lev'][k], data['T'][k],data['H'][k],mmw,data['H2O_DMF'][k],100*frh)]
-
-        # Export Pressure and Temp for middle levels (250 to 10 mbar)
-        # which have no SHum reanalysis
-        ptop = data['lev'][k] # Top pressure level
-        frh_top = frh  # remember the FRH at the top (300 mbar) level
-
-        for k in range(len(data['H2O_DMF']),len(data['T'])):
-            zz = np.log10(data['lev'][k])  # log10[pressure]
-            strat_wmf = 7.5E-06*np.exp(-0.16*zz**2)
-            svp = svp_wv_over_ice(data['T'][k])
-            trop_wmf = frh_top*svp/data['lev'][k]
-            wt = (data['lev'][k]/ptop)**3
-            avg_wmf = trop_wmf*wt + strat_wmf*(1-wt)
-            avg_frh = avg_wmf*data['lev'][k]/svp
-            if (avg_frh > 1.0):
-                if not muted:
-                    print('Replacing super-saturated H2O ',mod_path, data['lev'][k],avg_wmf,svp*avg_frh/data['lev'][k],avg_frh,1.0)
-                avg_frh = 1.0
-                avg_wmf = svp*avg_frh/data['lev'][k]
-
-            mmw = compute_mmw(avg_wmf)
-
-            mod_content += [fmt.format(data['lev'][k],data['T'][k],data['H'][k],mmw,avg_wmf/(1-avg_wmf),100*avg_frh)]
-
-        # Get the difference between the USSA and given site temperature at 10 mbar,
-        Delta_T=data['T'][16]-t_ussa[0]
-
-        # Export the P-T profile above 10mbar
-        for k in range(1,len(t_ussa)):
-            Delta_T=Delta_T/2
-            zz = np.log10(p_ussa[k])  # log10[pressure]
-            strat_wmf = 7.5E-06*np.exp(-0.16*zz**2)
-            svp = svp_wv_over_ice(data['T'][k])
-            mmw = compute_mmw(strat_wmf)
-            mod_content += [fmt.format(p_ussa[k],t_ussa[k]+Delta_T,z_ussa[k],mmw,strat_wmf,100*strat_wmf*p_ussa[k]/svp)]
-
-        output_dict = dict()
-        print('Warning: output dictionary for NCEP mode not implemented, will just be empty')
-
-    else: # merra/geos mode
-        surf_var_order = ['PS', 'T2M', 'H', 'MMW', 'H2O_DMF', 'RH', 'SLP', 'TROPPB', 'TROPPV', 'TROPPT', 'TROPT', 'SZA']
-        prof_var_order = ['lev', 'T', 'H', 'mmw', 'H2O_DMF', 'RH', 'EPV', 'PT', 'O3']
-        computed_keys = ['mmw', 'PT', 'EL']
-        if func is not None:
-            # want equivalent latitude before O3, CO, etc.
-            prof_var_order.insert(-1, 'EL')
-        if chem_vars:
-            prof_var_order.append('CO')
-
-        mod_constants.append(surf_data['TROPPB'])
-        # The head of the .mod file
-        constants_fmt = '{:8.3f} {:11.4e} {:7.3f} {:5.3f} {:8.3f} {:8.3f} {:8.3f}\n'
-        surface_fmt = '{:9.3e}    {:7.3f}    {:7.3f}    {:7.4f}    {:9.3e}{:>6.1f}    {:9.3e}    {:9.3e}    {:9.3e}    {:9.3e}    {:7.3f}    {:7.3f}\n'
-        header_names, header_units, final_data_keys, fmt = build_mod_fmt_strings(prof_var_order)
-
-        mod_content = []
-        # number of header rows, number of data columns
-        mod_content.append('7  {}\n'.format(len(prof_var_order)))
-        # constants
-        mod_content.append(constants_fmt.format(*mod_constants))
-        # surface variables
-        mod_content.append('Pressure  Temperature     Height     MMW        H2O      RH         SLP        TROPPB        TROPPV      TROPPT       TROPT       SZA\n')
-        mod_content.append(surface_fmt.format(*[surf_data[key] for key in surf_var_order]))
-        # version info
-        mod_content.append(version+'\n')
-        # profile data headers
-        mod_content.append(header_units)
-        mod_content.append(header_names)
-
-        # not sure if merra needs all the filters/corrections used for ncep data?
-
-        # Export the Pressure, Temp and SHum
-        prototype_array = np.full((len(data['H2O_DMF'],)), np.nan, dtype=np.float)
-
-        output_dict = dict()
-        for key in final_data_keys.keys():
-            output_dict[key] = prototype_array.copy()
-
-        for k, elem in enumerate(data['H2O_DMF']):
-            # will use to output the final data to the .mod file and the returned dict
-            line_dict = dict()
-
-            #############################################
-            # Check for and fix non-physical quantities #
-            #############################################
-
-            svp = svp_wv_over_ice(data['T'][k])
-            h2o_wmf = compute_h2o_wmf(data['H2O_DMF'][k]) # wet mole fraction of h2o
-
-            if 300 <= data['lev'][k] <= 1000:
-                # Relace H2O mole fractions that are too small
-                if data['RH'][k] < 30. / data['T'][k]:
-                    if not muted:
-                        print('Replacing too small H2O at {:.2f} hPa; H2O_WMF={:.3e}; {:.3e}; RH={:.3f}'.format(data['lev'][k],h2o_wmf,svp/data['T'][k],data['RH'][k],1.0))
-                    data['RH'][k] = 30./data['lev'][k]
-                    h2o_wmf = svp*data['RH'][k]/data['lev'][k]
-                    data['H2O_DMF'][k] = h2o_wmf/(1-h2o_wmf)
-                    if not muted:
-                        print('svp,h2o_wmf,h2o_dmf',svp,h2o_wmf,data['H2O_DMF'][k],data['RH'][k])
-
-<<<<<<< HEAD
-            # Replace H2O mole fractions that are too large (super-saturated)  GCT 2015-08-05
-=======
-            # Relace H2O mole fractions that are too large (super-saturated)  GCT 2015-08-05
->>>>>>> 126b762d
-            if data['RH'][k] > 1.0:
-                if not muted:
-                    print('Replacing too large H2O at {:.2f} hPa; H2O_WMF={:.3e}; {:.3e}; RH={:.3f}'.format(data['lev'][k],h2o_wmf,svp/data['T'][k],data['RH'][k],1.0))
-                data['RH'][k] = 1.0
-                h2o_wmf = svp*data['RH'][k]/data['T'][k]
-                data['H2O_DMF'][k] = h2o_wmf/(1-h2o_wmf)
-
-            for key in prof_var_order:
-                if key not in computed_keys:
-                    line_dict[key] = data[key][k]
-
-            #################################
-            # Calculated derived quantities #
-            #################################
-
-            line_dict['mmw'] = compute_mmw(h2o_wmf)
-            # compute potential temperature
-            line_dict['PT'] = data['T'][k]*(1000.0/data['lev'][k])**0.286
-            if func is None:
-                line_dict['EL'] = None
-            else:
-                # compute equivalent latitude; 1e6 converts EPV to PVU (1e-6 K . m2 / kg / s)
-                line_dict['EL'] = func(line_dict['EPV']*1e6, line_dict['PT'])[0]
-
-            for key in line_dict.keys():
-                scale = mod_var_fmt_info[key]['scale']
-                line_dict[key] *= scale
-
-            mod_content += [fmt.format(**line_dict)]
-            for outkey, linekey in final_data_keys.items():
-                output_dict[outkey][k] = line_dict[linekey]
-
-    output_dict['constants'] = {k: v for k, v in zip(mod_constant_names, mod_constants)}
-
-    with open(mod_path,'w') as outfile:
-        outfile.writelines(mod_content)
-
-    if not muted:
-        print(mod_path)
-
-    return output_dict
-
-def trilinear_interp(DATA,varlist,site_lon_360,site_lat,site_tim):
-    """
-    Evaluates  fout = fin(xx,yy,*,tt)
-    Result is a 1-vector
-    """
-    INTERP_DATA = {}
-
-    dx = DATA['lon'][1]-DATA['lon'][0]
-    dy = DATA['lat'][1]-DATA['lat'][0]
-    dt = DATA['time'][1]-DATA['time'][0]
-
-    xx = (site_lon_360-DATA['lon'][0])/dx
-    yy = (site_lat-DATA['lat'][0])/dy
-    tt = (site_tim-DATA['time'][0])/dt
-
-    nxx =  len(DATA['lon'])
-    nyy =  len(DATA['lat'])
-    ntt =  len(DATA['time'])
-
-    index_xx = int(xx)
-    ixpomnxx = (index_xx+1) % nxx
-    fr_xx = xx-index_xx
-
-    index_yy = int(yy)
-    if index_yy > nyy-2:
-        index_yy = nyy-2  #  avoid array-bound violation at SP
-    fr_yy = yy-index_yy
-
-    index_tt = int(tt)
-
-    if index_tt < 0:
-        index_tt = 0          # Prevent Jan 1 problem
-    if index_tt+1 > ntt-1:
-        index_tt = ntt-2  # Prevent Dec 31 problem
-
-    fr_tt=tt-index_tt  #  Should be between 0 and 1 when interpolating in time
-
-    if (fr_tt < -1) or (fr_tt > 2):
-        print('Excessive time extrapolation:',fr_tt,' time-steps   =',fr_tt*dt,' days')
-        print(' tt= ',tt,'  index_tt=',index_tt,'  fr_tt=',fr_tt)
-        print('input file does not cover the full range of dates')
-        print('site_tim',site_tim)
-        print('tim_XX',DATA['time'])
-        input() # will hold the program until something is typed in commandline
-
-    if (fr_xx < 0) or (fr_xx > 1):
-        print('Excessive longitude extrapolation:',fr_xx,' steps   =',fr_xx*dx,' deg')
-        print(' xx= ',xx,'  index_xx=',index_xx,'  fr_xx=',fr_xx)
-        print('input file does not cover the full range of longitudes')
-        input() # will hold the program until something is typed in commandline
-
-    if (fr_yy < 0) or (fr_yy > 1):
-        print('Excessive latitude extrapolation:',fr_yy-1,' steps   =',(fr_yy-1)*dy,' deg')
-        print(' yy= ',yy,'  index_yy=',index_yy,'  fr_yy=',fr_yy)
-        print('input file does not cover the full range of latitudes')
-        input() # will hold the program until something is typed in commandline
-
-    if (fr_tt < 0) or (fr_tt > 1):
-        print(' Warning: time extrapolation of ',fr_tt,' time-steps')
-    if (fr_xx < 0) or (fr_xx > 1):
-        print(' Warning: longitude extrapolation of ',fr_xx,' steps')
-    if (fr_yy < 0) or (fr_yy > 1):
-        print(' Warning: latitude extrapolation of ',fr_yy,' steps')
-
-    for varname in varlist:
-
-        fin = DATA[varname]
-
-        if fin.ndim==4:
-            fout =	((fin[index_tt,:,index_yy,index_xx]*(1.0-fr_xx) \
-                        + fin[index_tt,:,index_yy,ixpomnxx]*fr_xx)*(1.0-fr_yy) \
-                       + (fin[index_tt,:,index_yy+1,index_xx]*(1.0-fr_xx) \
-                          + fin[index_tt,:,index_yy+1,ixpomnxx]*fr_xx)*fr_yy)*(1.0-fr_tt) \
-                      + ((fin[index_tt+1,:,index_yy,index_xx]*(1.0-fr_xx) \
-                          + fin[index_tt+1,:,index_yy,ixpomnxx]*fr_xx)*(1.0-fr_yy) \
-                         + (fin[index_tt+1,:,index_yy+1,index_xx]*(1.0-fr_xx) \
-                            + fin[index_tt+1,:,index_yy+1,ixpomnxx]*fr_xx)*fr_yy)*fr_tt
-        elif fin.ndim==3: # for data that do not have the vertical dimension
-            fout =	((fin[index_tt,index_yy,index_xx]*(1.0-fr_xx) \
-                        + fin[index_tt,index_yy,ixpomnxx]*fr_xx)*(1.0-fr_yy) \
-                       + (fin[index_tt,index_yy+1,index_xx]*(1.0-fr_xx) \
-                          + fin[index_tt,index_yy+1,ixpomnxx]*fr_xx)*fr_yy)*(1.0-fr_tt) \
-                      + ((fin[index_tt+1,index_yy,index_xx]*(1.0-fr_xx) \
-                          + fin[index_tt+1,index_yy,ixpomnxx]*fr_xx)*(1.0-fr_yy) \
-                         + (fin[index_tt+1,index_yy+1,index_xx]*(1.0-fr_xx) \
-                            + fin[index_tt+1,index_yy+1,ixpomnxx]*fr_xx)*fr_yy)*fr_tt
-        else:
-            print('Data has unexpected dimensions, ndim =',fin.ndim)
-            sys.exit()
-
-        INTERP_DATA[varname] = fout*DATA['scale_factor_'+varname] + DATA['add_offset_'+varname]
-
-    return INTERP_DATA
-
-def read_data(dataset, varlist, lat_lon_box=0):
-    """
-    for ncep files "dataset" is the full path to the netcdf file
-
-    for merra files "dataset" is a pydap.model.DatasetType object
-    """
-    DATA = {}
-
-    opendap = type(dataset)!=netCDF4._netCDF4.Dataset
-
-    if lat_lon_box == 0: # ncep mode
-
-        varlist += ['level','lat','lon','time']
-
-        for varname in varlist:
-            DATA[varname] = dataset[varname][:]
-
-            for attribute in ['add_offset','scale_factor']:
-                try:
-                    DATA['add_offset_'+varname] = dataset[varname].getncattr('add_offset')
-                except:
-                    DATA['add_offset_'+varname] = 0.0
-                    DATA['scale_factor_'+varname] = 1.0
-
-    else: # merra/geos5 mode
-
-        min_lat_ID, max_lat_ID, min_lon_ID, max_lon_ID = lat_lon_box
-
-        DATA['lat'] = dataset['lat'][min_lat_ID:max_lat_ID] 	# Read in variable 'lat'
-        DATA['lon'] = dataset['lon'][min_lon_ID:max_lon_ID] 	# Read in variable 'lon'
-        DATA['time'] = dataset['time'][:]	# Read in variable 'time'
-
-        try:
-            dataset['lev']
-        except:
-            pass
-        else:
-            if dataset['lev'].shape[0] == 72:
-                DATA['lev'] = dataset['PL'][:,:,min_lat_ID:max_lat_ID,min_lon_ID:max_lon_ID]	# the merra 72 mid level pressures are not fixed
-            elif dataset['lev'].shape[0] == 42:
-                DATA['lev'] = dataset['lev'][:]	# the 42 levels data is on a fixed pressure grid
-            else:
-                DATA['lev'] = dataset['PS'][:,min_lat_ID:max_lat_ID,min_lon_ID:max_lon_ID] # surface data doesn't have a 'lev' variable
-
-        if opendap:
-            for varname in ['time','lev','lat','lon']:
-                try:
-                    DATA[varname] = DATA[varname].data
-                except KeyError as IndexError:
-                    pass
-
-        # get longitudes as 0 -> 360 instead of -180 -> 180, needed for trilinear_interp
-        for i,elem in enumerate(DATA['lon']):
-            if elem < 0:
-                DATA['lon'][i] = elem + 360.0
-
-        for varname in varlist:
-
-            if dataset[varname].ndim == 4:
-                DATA[varname] = dataset[varname][:,:,min_lat_ID:max_lat_ID,min_lon_ID:max_lon_ID] 	# Read in variable varname
-            else:
-                DATA[varname] = dataset[varname][:,min_lat_ID:max_lat_ID,min_lon_ID:max_lon_ID] 	# Read in variable varname
-            if opendap or ('Masked' in str(type(DATA[varname]))):
-                DATA[varname] = DATA[varname].data
-
-            for attribute in ['add_offset','scale_factor']:
-                try:
-                    DATA[attribute+'_'+varname] = dataset[varname].getncattr(attribute)
-                except:
-                    DATA['add_offset_'+varname] = 0.0
-                    DATA['scale_factor_'+varname] = 1.0
-
-            print(varname, DATA[varname].shape)
-
-    time_units = dataset['time'].units  # string containing definition of time units
-
-    # two lines to parse the date (no longer need to worry about before/after 2014)
-    date_list = re.findall(r"[\w]+",time_units.split(' since ')[1])
-    common_date_format = '{:0>4}-{:0>2}-{:0>2} {:0>2}:{:0>2}:{:0>2}'.format(*date_list)
-
-    start_date = datetime.strptime(common_date_format,'%Y-%m-%d %H:%M:%S')
-    with warnings.catch_warnings(): # silence the astropy erfa warning that triggers for dates prior to UTC (datasets can have epoch as 1800-01-01)
-        warnings.simplefilter("ignore")
-        astropy_start_date = Time(start_date)
-
-    DATA['julday0'] = astropy_start_date.jd # gives same results as IDL's JULDAY function that is used in mod_maker.pro
-
-    return DATA
-
-def querry_indices(dataset,site_lat,site_lon_180,box_lat_half_width,box_lon_half_width):
-    """
-    Set up a lat-lon box for the data querry
-
-    Unlike with ncep, this will only use 3-hourly files for interpolation, so no time box is defined
-
-    NOTE: merra lat -90 -> +90 ;  merra lon -180 -> +179.375
-
-    To be certain to get two points on both side of the site lat and lon, use the grid resolution
-    """
-    # define 2xbox_lat_half_width°x2xbox_lon_half_width° lat-lon box centered on the site lat-lon
-    min_lat, max_lat = site_lat-box_lat_half_width, site_lat+box_lat_half_width
-    min_lon, max_lon = site_lon_180-box_lon_half_width, site_lon_180+box_lon_half_width
-
-    # handle edge cases
-    if min_lat < -90:
-        min_lat = -(90-abs(90-min_lat))
-    if max_lat > 90:
-        max_lat = 90-abs(90-max_lat)
-
-    if max_lat < min_lat:
-        swap = max_lat
-        max_lat = min_lat
-        min_lat = swap
-
-    if min_lon < -180:
-        min_lon = 180 - abs(180-min_lon)
-    if max_lon > 180:
-        max_lon = - (180 - abs(180-max_lon))
-
-    if max_lon < min_lon:
-        swap = max_lon
-        max_lon = min_lon
-        min_lon = swap
-
-    # read the latitudes and longitudes from the merra file
-    if type(dataset)==netCDF4._netCDF4.Dataset:
-        merra_lon = dataset['lon'][:]
-        merra_lat = dataset['lat'][:]
-    elif type(dataset)==list:
-        merra_lat = dataset[0]
-        merra_lon = dataset[1]
-    else: # for opendap datasets
-        merra_lon = dataset['lon'][:].data
-        merra_lat = dataset['lat'][:].data
-
-    # get the indices of merra longitudes and latitudes that fit in the lat-lon box
-    merra_lon_in_box_IDs = np.where((merra_lon>=min_lon) & (merra_lon<=max_lon))[0]
-    merra_lat_in_box_IDs = np.where((merra_lat>=min_lat) & (merra_lat<=max_lat))[0]
-
-    nlon = np.size(merra_lon)
-    nlat = np.size(merra_lat)
-    min_lat_ID, max_lat_ID = merra_lat_in_box_IDs[0], (merra_lat_in_box_IDs[-1]+1) % nlat
-    min_lon_ID, max_lon_ID = merra_lon_in_box_IDs[0], (merra_lon_in_box_IDs[-1]+1) % nlon
-    # +1 because ARRAY[i:j] in python will return elements i to j-1
-    # take the modulus of the second index because if you have a lat/lon near the end of a MERRA grid we need to
-    # wrap around in the interpolation and interpolate between points on either end of the grid (periodic bdy condition)
-
-    return [min_lat_ID, max_lat_ID, min_lon_ID, max_lon_ID]
-
-# ncep has geopotential height profiles, not merra(?, only surface), so I need to convert geometric heights to geopotential heights
-# the idl code uses a fixed radius for the radius of earth (6378.137 km), below the gravity routine of gsetup is used
-# also the surface geopotential height of merra is in units of m2 s-2, so it must be divided by surface gravity
-
-def read_merradap(username,password,mode,site_lon_180,site_lat,gravity_at_lat,date,end_date,time_step,varlist,surf_varlist,muted):
-    """
-    Read MERRA2 data via opendap.
-
-    This has to connect to the daily netcdf files, and then concatenate the subsetted datasets.
-
-    This is EXTREMELY slow, should probably make that use separate to generate local files, and then use to files in mod_maker
-    """
-    DATA = {}
-    SURF_DATA = {}
-
-    if '42' in mode:
-        letter = 'P'
-    elif '72' in mode:
-        letter = 'V'
-        varlist += ['PL']
-
-    old_UTC_date = ''
-    urllist = []
-    surface_urllist = []
-    if not muted:
-        print('\n\t-Making lists of URLs')
-    while date < end_date:
-        UTC_date = date + timedelta(hours = -site_lon_180/15.0) # merra times are in UTC, so the date may be different than the local date, make sure to use the UTC date to querry the file
-        if (UTC_date.strftime('%Y%m%d') != old_UTC_date):
-            if not muted:
-                print('\t\t',UTC_date.strftime('%Y-%m-%d'))
-            urllist += ['https://goldsmr5.gesdisc.eosdis.nasa.gov/opendap/hyrax/MERRA2/M2I3N{}ASM.5.12.4/{:0>4}/{:0>2}/MERRA2_400.inst3_3d_asm_N{}.{:0>4}{:0>2}{:0>2}.nc4'.format(letter,UTC_date.year,UTC_date.month,letter.lower(),UTC_date.year,UTC_date.month,UTC_date.day)]
-            surface_urllist += ['https://goldsmr4.gesdisc.eosdis.nasa.gov/opendap/hyrax/MERRA2/M2I1NXASM.5.12.4/{:0>4}/{:0>2}/MERRA2_400.inst1_2d_asm_Nx.{:0>4}{:0>2}{:0>2}.nc4'.format(UTC_date.year,UTC_date.month,UTC_date.year,UTC_date.month,UTC_date.day)]
-            if old_UTC_date == '':
-                session = setup_session(username,password,check_url=urllist[0]) # just need to setup the authentication session once
-        old_UTC_date = UTC_date.strftime('%Y%m%d')
-        date = date + time_step
-
-    # multi-level data
-    if not muted:
-        print('\nNow doing multi-level data')
-        print('\t-Connecting to datasets ...')
-    store_list = [xarray.backends.PydapDataStore.open(url,session) for url in urllist]
-    dataset_list = [xarray.open_dataset(store) for store in store_list]
-    if not muted:
-        print('\t-Datasets opened')
-    min_lat_ID,max_lat_ID,min_lon_ID,max_lon_ID = querry_indices(dataset_list[0],site_lat,site_lon_180,2.5,2.5) # just need to get the lat/lon box once
-    subsest_dataset_list = [dataset[{'lat':list(range(min_lat_ID,max_lat_ID+1)),'lon':list(range(min_lon_ID,max_lon_ID+1))}] for dataset in dataset_list]
-    if not muted:
-        print('\t-Datasets subsetted')
-        print('\t-Merging datasets (time consuming)')
-    merged_dataset = xarray.concat(subsest_dataset_list,'time')
-    merged_dataset = merged_dataset.fillna(1e15)
-
-    # single-level data
-    if not muted:
-        print('\nNow doing single-level data')
-        print('\t-Connecting to datasets ...')
-    surface_store_list = [xarray.backends.PydapDataStore.open(url,session) for url in surface_urllist]
-    surface_dataset_list = [xarray.open_dataset(store) for store in surface_store_list]
-    if not muted:
-        print('\t-Datasets opened')
-    subsest_surface_dataset_list = [dataset[{'lat':list(range(min_lat_ID,max_lat_ID+1)),'lon':list(range(min_lon_ID,max_lon_ID+1))}] for dataset in surface_dataset_list]
-    if not muted:
-        print('\t-Datasets subsetted')
-        print('\t-Merging datasets (time consuming)')
-    merged_surface_dataset = xarray.concat(subsest_surface_dataset_list,'time')
-    merged_surface_dataset = merged_surface_dataset.fillna(1e15)
-
-    for varname in varlist:
-        DATA[varname] = merged_dataset[varname].data
-        DATA['add_offset_'+varname] = 0.0
-        DATA['scale_factor_'+varname] = 1.0
-    for varname in surf_varlist:
-        SURF_DATA[varname] = merged_surface_dataset[varname].data
-        SURF_DATA['add_offset_'+varname] = 0.0
-        SURF_DATA['scale_factor_'+varname] = 1.0
-
-    for varname in ['time','lat','lon']:
-        DATA[varname] = merged_dataset[varname].data
-        SURF_DATA[varname] = merged_surface_dataset[varname].data
-    DATA['lev'] = merged_dataset['lev'].data
-
-    DATA['PHIS'] = DATA['PHIS'] / gravity_at_lat # convert from m2 s-2 to m
-
-    delta_time = [(i-DATA['time'][0]).astype('timedelta64[h]') / np.timedelta64(1,'h') for i in DATA['time']] # hours since base time
-    surf_delta_time = [(i-SURF_DATA['time'][0]).astype('timedelta64[h]') / np.timedelta64(1,'h') for i in SURF_DATA['time']] # hours since base time
-
-    DATA['julday0'] = Time(str(DATA['time'][0]),format="isot").jd
-    SURF_DATA['julday0'] = Time(str(SURF_DATA['time'][0]),format="isot").jd
-
-    DATA['time'] = delta_time
-    SURF_DATA['time'] = surf_delta_time
-
-    # get longitudes as 0 -> 360 instead of -180 -> 180, needed for trilinear_interp
-    for i,elem in enumerate(DATA['lon']):
-        if elem < 0:
-            DATA['lon'][i] = elem + 360.0
-    for i,elem in enumerate(SURF_DATA['lon']):
-        if elem < 0:
-            SURF_DATA['lon'][i] = elem + 360.0
-
-    return DATA, SURF_DATA
-
-def read_ncep(ncdf_path,year):
-    """
-    Read data from yearly NCEP netcdf files and return it in one dictionary
-    """
-
-    # path to the netcdf files
-    ncdf_AT_file = os.path.join(ncdf_path,'.'.join(['air','{:0>4}'.format(year),'nc']))
-    ncdf_GH_file = os.path.join(ncdf_path,'.'.join(['hgt','{:0>4}'.format(year),'nc']))
-    ncdf_SH_file = os.path.join(ncdf_path,'.'.join(['shum','{:0>4}'.format(year),'nc']))
-
-    print('Read global',year,'NCEP data ...')
-    # Air Temperature
-    DATA = read_data(netCDF4.Dataset(ncdf_AT_file,'r'), ['air'])
-    if len(DATA['air']) < 17:
-        print('Need 17 levels of AT data: found only ',len(lev_AT))
-
-    # Specific Humidity
-    SHUM_DATA = read_data(netCDF4.Dataset(ncdf_SH_file,'r'), ['shum'])
-    if len(SHUM_DATA['level']) <  8:
-        print('Need  8 levels of SH data: found only ',len(lev_SH))
-
-    if list(SHUM_DATA['level'])!=list(DATA['level'][:len(SHUM_DATA['level'])]):
-        print('Warning: air and shum do not share the same lower pressure levels')
-
-    DATA.update(SHUM_DATA)
-
-    # Geopotential Height
-    GH_DATA = read_data(netCDF4.Dataset(ncdf_GH_file,'r'), ['hgt'])
-    if len(GH_DATA['level']) < 17:
-        print('Need 17 levels of GH data: found only ',len(lev_GH))
-
-    DATA.update(GH_DATA)
-
-    for key in DATA:
-        if 'air' in key:
-            DATA[key.replace('air','T')] = DATA[key]
-            del DATA[key]
-        if 'hgt' in key:
-            DATA[key.replace('hgt','H')] = DATA[key]
-            del DATA[key]
-        if 'shum' in key:
-            DATA[key.replace('shum','QV')] = DATA[key]
-            del DATA[key]
-
-    DATA['lev'] = DATA['level']
-    del DATA['level']
-
-    return DATA
-
-def read_global(ncdf_path,mode,site_lat,site_lon_180,gravity_at_lat,varlist,surf_varlist,muted):
-    """
-    Read data from GEOS5 and MERRA2 datasets
-
-    This assumes those are saved locally in GGGPATH/ncdf with two files per dataset (inst3_3d_asm_np and inst3_2d_asm_nx)
-    """
-
-    key_dict = {'merraglob':'MERRA','fpglob':'_fp_','fpitglob':'_fpit_'}
-
-    # assumes only one file with all the data exists in the GGGPATH/ncdf folder
-    # path to the netcdf file
-    ncdf_list = [i for i in os.listdir(ncdf_path) if key_dict[mode] in i]
-
-    ncdf_file = [i for i in ncdf_list if '3d' in i][0]
-    dataset = netCDF4.Dataset(os.path.join(ncdf_path,ncdf_file),'r')
-
-    surf_file = [i for i in ncdf_list if '2d' in i][0]
-    surface_dataset = netCDF4.Dataset(os.path.join(ncdf_path,surf_file),'r')
-
-    if not muted:
-        print(ncdf_file)
-        print(surf_file)
-
-    # get the min/max lat-lon indices of merra lat-lon that lies within a given box.
-    # geos5-fp has a smaller grid than merra2 amd geos5-fp-it
-    box_lat_half_width = float(dataset.LatitudeResolution)
-    box_lon_half_width = float(dataset.LongitudeResolution)
-    lat_lon_box = querry_indices(dataset,site_lat,site_lon_180,box_lat_half_width,box_lon_half_width)
-
-    # multi-level data
-    if not muted:
-        print('Read global',mode,'multi-level data ...')
-    DATA = read_data(dataset,varlist,lat_lon_box)
-    DATA['PHIS'] = DATA['PHIS'] / gravity_at_lat # convert from m2 s-2 to m
-
-    # single level data
-    if not muted:
-        print('Read global',mode,'single-level data ...')
-    SURF_DATA = read_data(surface_dataset,surf_varlist,lat_lon_box)
-
-    # merra/geos time is minutes since base time, need to convert to hours
-    DATA['time'] = DATA['time'] / 60.0
-    SURF_DATA['time'] = SURF_DATA['time'] / 60.0
-
-    return DATA,SURF_DATA
-
-def equivalent_latitude_functions(ncdf_path,mode,start=None,end=None,muted=False):
-    """
-    Inputs:
-        - dataset: global dataset for fp, fp-it, or merra
-
-    Outputs:
-        - func_dict: list of functions, at each dataset time, to get equivalent latitude for a given PV and PT
-
-    e.g. for the ith time, to get equivalent latitude for PV and PT: eq_lat = func_dict[i](PV,PT)
-
-    takes ~ 3-4 minutes per date
-    """
-
-    key_dict = {'merraglob':'MERRA','fpglob':'_fp_','fpitglob':'_fpit_'}
-
-    ncdf_list = [i for i in os.listdir(ncdf_path) if key_dict[mode] in i]
-
-    ncdf_file = [i for i in ncdf_list if '3d' in i][0]
-    dataset = netCDF4.Dataset(os.path.join(ncdf_path,ncdf_file),'r')
-
-    if not muted:
-        print('\nGenerating equivalent latitude functions ...')
-
-    lat = dataset['lat'][:]
-    lat[180] = 0.0
-    lon = dataset['lon'][:]
-    pres = dataset['lev'][:]
-    date = netCDF4.num2date(dataset['time'][:],dataset['time'].units)
-
-    EPV = (dataset['EPV'][0]*1e6).data
-
-    ntim,nlev,nlat,nlon = [dataset.dimensions[i].size for i in dataset.dimensions]
-    if not muted:
-        print('time,lev,lat,lon',(ntim,nlev,nlat,nlon))
-
-    select_dates = date[date>=start]
-    select_dates = select_dates[select_dates<=end]
-    date_inds = [np.where(date==np.datetime64(i))[0][0] for i in select_dates]
-    ntim = len(date_inds)
-
-    # Get the area of each grid cell
-    lat_res = float(dataset.LatitudeResolution)
-    lon_res = float(dataset.LongitudeResolution)
-
-    lon_res = np.radians(lon_res)
-    lat_half_res = 0.5*lat_res
-
-    area = np.zeros([nlat,nlon])
-    earth_area = 0
-    for j in range(nlat):
-        Slat = lat[j]-lat_half_res
-        Nlat = lat[j]+lat_half_res
-
-        Slat = np.radians(Slat)
-        Nlat = np.radians(Nlat)
-        for i in range(nlon):
-            area[j,i] = lon_res*np.abs(sin(Slat)-sin(Nlat))
-
-    earth_area = np.sum(area)
-
-    if abs(np.sum(area)-earth_area)>0.0001:
-        area = area*4*np.pi/earth_area
-
-    # used to compute potential temperature PT = T*(P0/P)**0.286; this is the (P0/P)**0.286 which is computed once here instead of many times in the dates loop
-    coeff = (1000.0/pres)**0.286
-    coeff_mat = np.zeros([nlev,nlat,nlon])
-    for i in range(nlat):
-        for j in range(nlon):
-            coeff_mat[:,i,j] = coeff
-
-    nmin = [0.125]
-    func_dict = {} # dictionary mapping each time to the corresponding equivalent latitude function
-    total_start = time.time()
-    for t in date_inds: # loop over dates
-        start = time.time()
-        if not muted:
-            sys.stdout.write('\r\tDate {:4d} / {:4d} ; finish in about {:.1f} minutes'.format(t+1,ntim,np.mean(nmin)*(ntim-t)))
-            sys.stdout.flush()
-
-        # Compute potential temperature
-        PT = (dataset['T'][t]*coeff_mat).data
-
-        EPV = (dataset['EPV'][t].data)*1e6 # Potential vorticity in PVU = 1e-6 K . m2 / kg / s
-
-        # Get rid of fill values, this fills the bottom of profiles with the first valid value
-        PT[PT>1e4]=np.nan
-        EPV[EPV>1e8]=np.nan
-        for i in range(nlat):
-            pd.DataFrame(PT[:,i,:]).fillna(method='bfill',axis=0,inplace=True)
-            pd.DataFrame(EPV[:,i,:]).fillna(method='bfill',axis=0,inplace=True)
-
-        # Define a fixed potential temperature grid, with increasing spacing
-        #fixed_PT = np.arange(np.min(PT),np.max(PT),20) # fixed potential temperature grid
-        fixed_PT = sorted(list(set(list(range(int(np.min(PT)),300,2))+list(range(300,350,5))+list(range(350,500,10))+list(range(500,750,20))+list(range(750,1000,30))+list(range(1000,int(np.max(PT)),100)))))
-        new_nlev = len(fixed_PT)
-
-        # Get PV on the fixed PT levels
-        new_EPV = np.zeros([new_nlev,nlat,nlon])
-        for i in range(nlat):
-            for j in range(nlon):
-                new_EPV[:,i,j] = np.interp(fixed_PT,PT[:,i,j],EPV[:,i,j])
-
-        # Compute equivalent latitudes
-        EL = np.zeros([new_nlev,100])
-        EPV_thresh = np.zeros([new_nlev,100])
-        for k in range(new_nlev): # loop over potential temperature levels
-            maxPV = np.max(new_EPV[k]) # global max PV
-            minPV = np.min(new_EPV[k]) # global min PV
-
-            # define 100 PV values between the min and max PV
-            EPV_thresh[k] = np.linspace(minPV,maxPV,100)
-
-            for l,thresh in enumerate(EPV_thresh[k]):
-                area_total = np.sum(area[new_EPV[k]>=thresh])
-                EL[k,l] = arcsin(1-area_total/(2*np.pi))*90.0*2/np.pi
-
-        # Define a fixed potentital vorticity grid, with increasing spacing away from 0
-        #fixed_PV = np.arange(np.min(EPV_thresh),np.max(EPV_thresh)+10,10) # fixed PV grid
-        fixed_PV = sorted(list(set(list(range(int(np.min(EPV_thresh)-50),-1000,50))+list(range(-1000,-500,20))+list(range(-500,-100,10))+list(range(-100,-10,1))+list(np.arange(-10,-1,0.1))+list(np.arange(-1,1,0.01))+list(np.arange(1,10,0.1))+list(range(10,100,1))+list(range(100,500,10))+list(range(500,1000,20))+list(range(1000,int(np.max(EPV_thresh)+50),50)))))
-        if 0.0 not in fixed_PV: # need a point at 0.0 for the interpolations to work better
-            fixed_PV = np.sort(np.append(fixed_PV,0.0))
-
-        # Generate interpolating function to get EL for a given PV and PT
-        interp_EL = np.zeros([new_nlev,len(fixed_PV)])
-        for k in range(new_nlev):
-            interp_EL[k] = np.interp(fixed_PV,EPV_thresh[k],EL[k])
-
-        func_dict[date[t]] = interp2d(fixed_PV,fixed_PT,interp_EL)
-
-        end = time.time()
-        nmin.append(int(end-start)/60.0)
-
-    actual_time = (time.time()-total_start)/60.0
-    predicted_time = 0.125*ntim
-    if not muted:
-        print('\nPredicted to finish in {:.1f} minutes\nActually finished in {:.1f} minutes'.format(predicted_time,actual_time))
-
-    dataset.close()
-
-    return func_dict
-
-def parse_args(parser=None):
-    """
-    parse commandline arguments (see code header or README.md)
-    """
-    def parse_date(datestr):
-        try:
-            date_out = datetime.strptime(datestr, '%Y%m%d')
-        except ValueError:
-            date_out = datetime.strptime(datestr, '%Y%m%d_%H')
-        return date_out
-
-    def parse_date_range(datestr):
-        dates = datestr.split('-')
-        start_date = parse_date(dates[0])
-        if len(dates) > 1:
-            end_date = parse_date(dates[1])
-        else:
-            end_date = start_date + timedelta(days=1)
-
-        return start_date, end_date
-
-    # For Py3 compatibility, convert keys iterator into an explicit list.
-    valid_site_ids = list(site_dict.keys())
-
-    description = 'Generate TCCON .mod files'
-    if parser is None:
-        parser = argparse.ArgumentParser(description=description)
-        am_i_main = True
-    else:
-        parser.description = description
-        am_i_main = False
-
-    parser.add_argument('date_range', type=parse_date_range,
-                        help='The range of dates to generate .mod files for. May be given as YYYYMMDD-YYYYMMDD, or '
-                             'YYYYMMDD_HH-YYYYMMDD_HH, where the ending date is exclusive. A single date may be given, '
-                             'in which case the ending date is assumed to be one day later.')
-    parser.add_argument('GEOS_path', help='Path to the GEOS FP(-IT) netCDF files. Must be directory with subdirectories '
-                                          'Nx and Np, containing surface and profile paths respectively.')
-    parser.add_argument('-s', '--save-path', help='Location to save .mod files to. Subdirectories organized by met type, '
-                                                  'site, and vertical/slant .mod files will be created. If not given, '
-                                                  'will attempt to save files under $GGGPATH/models/gnd')
-    parser.add_argument('--keep-latlon-prec', action='store_true', help='Retain lat/lon to 2 decimals in the .mod file names')
-    parser.add_argument('--save-in-local', action='store_false', dest='save_in_utc',
-                        help='Use local time in .mod file name, instead of UTC')
-    parser.add_argument('-q', '--quiet', dest='muted', action='store_true', help='Suppress log output to command line.')
-    parser.add_argument('--slant', action='store_true', help='Generate slant .mod files, in addition to vertical .mod '
-                                                             'files.')
-    parser.add_argument('--alt', type=float, help='Site altitude in meters, if defining a custom site.')
-    parser.add_argument('--lon', type=float, help='Site longitude in degrees east, if defining a custom site. Values '
-                                                  'should be positive; i.e. 90 W should be given as 270.')
-    parser.add_argument('--lat', type=float, help='Site latitude, in degrees (north = positive, south = negative).')
-    parser.add_argument('--site', dest='site_abbrv', choices=valid_site_ids, help='Two-letter site abbreviation. '
-                                                                                  'Providing this will produce .mod '
-                                                                                  'files only for that site.')
-
-    if am_i_main:
-        arg_dict = vars(parser.parse_args())
-
-        # Error checking and some splitting of variables
-        arg_dict['start_date'], arg_dict['end_date'] = arg_dict['date_range']
-        if arg_dict['end_date'] < arg_dict['start_date']:
-            shell_error('Error: end of date range (if given) must be after the start')
-        if not os.path.exists(arg_dict['GEOS_path']):
-            shell_error('Given GEOS data path ({}) does not exist'.format(arg_dict['GEOS_path']))
-
-        return arg_dict
-    else:
-        parser.set_defaults(driver_fxn=driver)
-
-
-def mod_file_name(date,time_step,site_lat,site_lon_180,ew,ns,mod_path,round_latlon=True,in_utc=True):
-
-    YYYYMMDD = date.strftime('%Y%m%d')
-    HHMM = date.strftime('%H%M')
-    if in_utc:
-        HHMM += 'Z'
-    if round_latlon:
-        site_lat = round(abs(site_lat))
-        site_lon = round(abs(site_lon_180))
-        latlon_precision = 0
-    else:
-        site_lat = abs(site_lat)
-        site_lon = abs(site_lon_180)
-        latlon_precision = 2
-    if time_step < timedelta(days=1):
-        mod_fmt = '{{ymd}}_{{hm}}_{{lat:0>2.{prec}f}}{{ns:>1}}_{{lon:0>3.{prec}f}}{{ew:>1}}.mod'.format(prec=latlon_precision)
-    else:
-        mod_fmt = '{{ymd}}_{{lat:0>2.{prec}f}}{{ns:>1}}_{{lon:0>3.{prec}f}}{{ew:>1}}.mod'.format(prec=latlon_precision)
-
-    mod_name = mod_fmt.format(ymd=YYYYMMDD, hm=HHMM, lat=site_lat, ns=ns, lon=site_lon, ew=ew)
-    return mod_name
-
-def GEOS_files(GEOS_path, start_date, end_date):
-
-    # all GEOS5-FPIT Np/Nx files and their dates. Use 'glob' to avoid listing other files (e.g. the download link list)
-    # in the directory. Whether glob.glob() and os.listdif() returns a sorted list is platform dependendent. Since the
-    # main mod_maker logic depends on the profile and surface file lists being in the same order, we need to sort them.
-    ncdf_list = np.array(sorted(glob.glob(os.path.join(GEOS_path, 'GEOS*.nc4'))))
-    ncdf_basenames = [os.path.basename(f) for f in ncdf_list]
-    ncdf_dates = np.array([mod_utils.datetime_from_geos_filename(elem) for elem in ncdf_basenames])
-
-    # just the one between the 'start_date' and 'end_date' dates
-    select_files = ncdf_list[(ncdf_dates>=start_date) & (ncdf_dates<end_date)]
-    select_dates = ncdf_dates[(ncdf_dates>=start_date) & (ncdf_dates<end_date)]
-
-    if len(select_dates) == 0:
-        print('No GEOS files between',start_date,end_date)
-        sys.exit()
-
-    return select_files,select_dates
-
-
-def equivalent_latitude_functions_geos(GEOS_path, start_date=None, end_date=None, muted=False, **kwargs):
-    """
-    Inputs:
-        - GEOS_path: full path to the folder containing GEOS5-fpit files, an 'Np' folder with 3-hourly files is expected under that path
-        - start_date: datetime object
-        - end_date: datetime object (exclusive)
-        - muted: if True there will be no print statements
-    Outputs:
-        - func_dict: list of functions, at each dataset time, to get equivalent latitude for a given PV and PT
-
-    e.g. for the ith time, to get equivalent latitude for PV and PT: eq_lat = func_dict[i](PV,PT)
-
-    takes ~ 3-4 minutes per date
-    """
-
-    GEOS_path = os.path.join(GEOS_path,'Np')
-
-    select_files, select_dates = GEOS_files(GEOS_path,start_date,end_date)
-
-    if not muted:
-        print('\nGenerating equivalent latitude functions for {} times'.format(len(select_dates)))
-
-    return equivalent_latitude_functions_from_geos_files(select_files, select_dates, muted=muted)
-
-
-def equivalent_latitude_functions_from_geos_files(geos_np_files, geos_dates, muted=False):
-    # Use any file for stuff that is the same in all files
-    with netCDF4.Dataset(geos_np_files[0], 'r') as dataset:
-        lat = dataset['lat'][:]
-        lat[180] = 0.0
-        lon = dataset['lon'][:]
-        pres = dataset['lev'][:]
-        ntim, nlev, nlat, nlon = dataset['EPV'].shape
-
-        # Get the area of each grid cell
-        lat_res = float(dataset.LatitudeResolution)
-        lon_res = float(dataset.LongitudeResolution)
-
-    area = mod_utils.calculate_area(lat, lon, lat_res, lon_res, muted=muted)
-
-    # pre-compute pressure coefficients for calculating potential temperature, this is the (Po/P)^(R/Cp) term
-    # TODO: test replacement with mod_utils potential temperature function
-    coeff = (1000.0 / pres) ** 0.286
-    coeff_mat = np.zeros([nlev, nlat, nlon])
-    for i in range(nlat):
-        for j in range(nlon):
-            coeff_mat[:, i, j] = coeff
-
-    ntim = len(geos_dates)
-    nmin = [0.125]
-    func_dict = {}
-    total_start = time.time()
-    for date_ID, date in enumerate(geos_dates):
-
-        start = time.time()
-        if not muted:
-            sys.stdout.write('\r\tDate {:4d} / {:4d} ; finish in about {:.1f} minutes'.format(date_ID + 1, ntim,
-                                                                                              np.mean(nmin) * (
-                                                                                                      ntim - date_ID)))
-            sys.stdout.flush()
-
-        with netCDF4.Dataset(geos_np_files[date_ID]) as dataset:
-            PT = (dataset['T'][0] * coeff_mat).data  # Compute potential temperature
-            EPV = (dataset['EPV'][0].data) * 1e6  # Potential vorticity in PVU = 1e-6 K . m2 / kg / s
-
-        func_dict[date] = mod_utils.calculate_eq_lat(EPV, PT, area)
-
-        end = time.time()
-        nmin.append(int(end - start) / 60.0)
-    # end of loop over dates
-
-    actual_time = (time.time() - total_start) / 60.0
-    predicted_time = 0.125 * ntim
-    if not muted:
-        print('\nPredicted to finish in {:.1f} minutes\nActually finished in {:.1f} minutes'.format(predicted_time,
-                                                                                                    actual_time))
-
-    return func_dict
-
-
-def equivalent_latitude_functions_from_native_geos_files(geos_nv_files, geos_dates, muted=False):
-    func_dict = dict()
-    for idx, (geos_file, date) in enumerate(zip(geos_nv_files, geos_dates)):
-        with netCDF4.Dataset(geos_file, 'r') as dataset:
-            logger.info('Calculating equivalent latitudes for {}/{} GEOS files'.format(idx+1, len(geos_nv_files)))
-            lat = dataset['lat'][:]
-            lat[np.abs(lat) < 0.001] = 0.0
-            lon = dataset['lon'][:]
-            pres = mod_utils.convert_geos_eta_coord(dataset['DELP'][0])
-            EPV = dataset['EPV'][0] * 1e6
-            PT = mod_utils.calculate_potential_temperature(pres, dataset['T'][0])
-
-            # Get the area of each grid cell
-            lat_res = float(dataset.LatitudeResolution)
-            lon_res = float(dataset.LongitudeResolution)
-            area = mod_utils.calculate_area(lat, lon, lat_res, lon_res, muted=muted)
-
-        # The native 72-level geos files are ordered space-to-surface. The equivalent latitude calculation *may* be okay
-        # with that, but I felt it was safer to just go ahead and flip them.
-        func_dict[date] = mod_utils.calculate_eq_lat(np.flip(EPV, axis=0), np.flip(PT, axis=0), area)
-
-    return func_dict
-
-
-def lat_lon_interp(data_old,lat_old,lon_old,lat_new,lon_new,IDs_list):
-    """
-    Use RectSphereBivariateSpline to interpolate in a latitude-longitude grid (rectangle over of sphere)
-
-    https://docs.scipy.org/doc/scipy/reference/generated/scipy.interpolate.RectSphereBivariateSpline.html
-
-    lat_old: array of latitude within [-90,90] degrees
-    lon_old: array of longitudes within [-180,+180[ degrees (+180 excluded)
-
-    lat_new: array of latitudest o interpolate to [-90,90]
-    lon_new: array of longitudes to interpolate to [-180,180[
-    """
-
-    # make copies of input arrays to not modify them in place
-    data_old = data_old.copy()
-    lat_old = lat_old.copy()
-    lon_old = lon_old.copy()
-    lat_new = lat_new.copy()
-    lon_new = lon_new.copy()
-
-    """	
-    # Using interpolation in rectangles on a sphere
-    lat_old = deg2rad(lat_old+90)[1:-1]
-    lon_old = deg2rad(lon_old)
-
-    data_old = data_old[1:-1,:]
-
-    func = RectSphereBivariateSpline(lat_old,lon_old,data_old)
-
-    for i,elem in enumerate(lon_new):
-        if elem<0:
-            lon_new[i] = elem + 360
-
-    data_new = func.ev(deg2rad(lat_new+90),deg2rad(lon_new))
-    """
-
-    data_new = []
-    count = 0
-    for IDs in IDs_list:
-        lat1,lat2,lon1,lon2 = IDs
-
-        lat = np.array([lat_old[lat1],lat_old[lat2]])
-        lon = np.array([lon_old[lon1],lon_old[lon2]])
-
-        data = np.array([[data_old[lat1,lon1],data_old[lat1,lon2]],[data_old[lat2,lon2],data_old[lat2,lon1]]])
-
-        data = ma.masked_where(np.isnan(data),data)
-
-        func = interp2d(lat,lon,data)
-
-        data_new.append(func(lat_new[count],lon_new[count]))
-
-        count+=1
-
-    return data_new
-
-def show_interp(data,x,y,interp_data,ilev):
-
-    max = data[ilev].max()
-    min = data[ilev].min()
-
-    pl.imshow(data[ilev],extent=(-180,180,90,-90),vmin=min,vmax=max)
-    try:
-        pl.scatter(x,y,c=np.diag(interp_data[ilev]),vmax=max,vmin=min,edgecolor='black')
-    except:
-        pl.scatter(x,y,c=interp_data[ilev],vmax=max,vmin=min,edgecolor='black')
-    pl.gca().invert_yaxis()
-    pl.xlabel('Longitude')
-    pl.ylabel('Latitude')
-    pl.title('Level {}'.format(ilev+1))
-    pl.colorbar()
-    pl.show()
-
-
-def load_chem_variables(geos_file, geos_vars, target_site_dicts, pres_levels=mod_utils._std_model_pres_levels,
-                        muted=False):
-    if not mod_utils.is_geos_on_native_grid(geos_file):
-        raise NotImplementedError('GEOS chemistry file ({}) does not appear to be on the native eta grid. This case '
-                                  'has not been implemented.')
-    # Load the chemical variables
-    with netCDF4.Dataset(geos_file, 'r') as dataset:
-        box_lat_half_width = 0.5 * float(dataset.LatitudeResolution)
-        box_lon_half_width = 0.5 * float(dataset.LongitudeResolution)
-
-        lat = dataset['lat'][:]
-        lon = dataset['lon'][:]
-
-        geos_data = dict()
-        for var in geos_vars:
-            # The native files are ordered space-to-surface, so normally we'd flip them to be surface-to-space. However,
-            # the numpy interpolation needs the coordinate to be increasing anyway, so we just leave them
-            # space-to-surface and let the interpolation flip them.
-            geos_data[var] = dataset[var][0]
-
-        geos_pres = mod_utils.convert_geos_eta_coord(dataset['DELP'][0].filled(np.nan))
-        geos_data['pres'] = geos_pres
-
-    # Handle the lat/lon interpolation
-    nlevels = np.size(pres_levels)
-    nsites = len(target_site_dicts)
-    site_data = {v: np.full([nlevels, nsites], np.nan) for v in geos_vars}
-
-    for site, subdict in target_site_dicts.items():
-        slat = subdict['lat']
-        slon = subdict['lon_180']
-        target_site_dicts[site]['IDs'] = querry_indices([lat, lon], site_lat=slat, site_lon_180=slon,
-                                                        box_lat_half_width=box_lat_half_width,
-                                                        box_lon_half_width=box_lon_half_width)
-
-    interp_geos_data = interp_geos_data_to_sites(geos_data, lat, lon, target_site_dicts, muted=muted)
-
-    # Interpolate to the standard pressure levels. Do this in log-log space since pressure and concentration typically
-    # vary exponentially with altitude.
-    std_pres_log = np.log(pres_levels)
-    import pdb;
-    pdb.set_trace()
-    for i in range(nsites):
-        pres_log = np.log(interp_geos_data['pres'][:, i])
-        for var in geos_vars:
-            var_log = np.log(interp_geos_data[var][:, i])
-            # Other parts of modmaker use scipy's interp1d without issue; but I'm more comfortable with the
-            # straightforward linear interpolation np.interp does. Sometime scipy's interpolators behave strangely.
-            var_log = np.interp(std_pres_log, pres_log, var_log, left=np.nan, right=np.nan)
-            site_data[var][:, i] = np.exp(var_log)
-
-    site_data = combine_profile_surface_data(site_data, dict(), target_site_dicts)
-
-    return site_data
-
-
-def interp_geos_data_to_sites(DATA, lat, lon, site_dict, varlist=None, muted=False):
-    """
-    Interpolate GEOS data to the lat/lon of the sites where .mod files are needed.
-
-    :param DATA: dictionary of GEOS arrays arranged levels-by-lat-by-lon. The keys must be the GEOS variable names.
-    :type DATA: dict
-
-    :param lat: the latitude vector for the GEOS arrays.
-    :type lat: :class:`numpy.ndarray`
-
-    :param lon: the longitude vector for the GEOS arrays.
-    :type lon: :class:`numpy.ndarray`
-
-    :param site_dict: the dictionary organized by site. Keys will be the site abbreviation, values must themselves
-     be dictionaries which contain the key "IDs" which are the grid cell indices returned by :func:`querry_indices`.
-    :type site_dict: dict
-
-    :param varlist: the list of variables from the GEOS data that should be interpolated to the site lat/lons.
-    :type varlist: list(str)
-
-    :param muted: set to ``True`` to silence progress messages
-    :type muted: bool
-
-    :return: a dictionary of GEOS variables as masked arrays, interpolated to the site lat/lons. The arrays will be
-     nlevels-by-nsites.
-    :rtype: dict
-    """
-    if varlist is None:
-        varlist = list(DATA.keys())
-
-    ids_list = [site_dict[site]['IDs'] for site in site_dict]
-    new_lats = np.array([site_dict[site]['lat'] for site in site_dict])
-    new_lons = np.array([site_dict[site]['lon_180'] for site in site_dict])
-
-    nsite = len(site_dict)
-    default_geos_var = list(DATA.keys())[0]
-    nlev = DATA[default_geos_var].shape[0]
-
-    if not muted:
-        print('\t-Interpolate to (lat,lon) of sites ...')
-    with warnings.catch_warnings():
-        warnings.simplefilter("ignore")
-        interp_data = dict()
-        for var in varlist:
-            if not muted:
-                sys.stdout.write('\r\t\tNow doing : {:<10s}'.format(var))
-                sys.stdout.flush()
-
-            if DATA[var].ndim == 2:
-                interp_data[var] = lat_lon_interp(DATA[var], lat, lon, new_lats, new_lons, ids_list)
-            else:
-                interp_data[var] = np.zeros([nlev, nsite])
-                for ilev, level_data in enumerate(DATA[var]):
-                    interp_data[var][ilev] = lat_lon_interp(level_data, lat, lon, new_lats, new_lons, ids_list)
-
-    # setup masks
-    for var in varlist:
-        for i in range(nsite):
-            interp_data[var] = ma.masked_where(np.isnan(interp_data[var]), interp_data[var])
-
-    return interp_data
-
-
-def combine_profile_surface_data(interp_profile_data, interp_surf_data, local_site_dict):
-    """
-    Merge profile and surface data into a single dictionary organized by site.
-
-    :param interp_profile_data: a dictionary of profile data, where each key is a variable name and the arrays are
-     nlevels-by-nsites.
-    :type interp_profile_data: dict
-
-    :param interp_surf_data: a dictionary of surface data, where each key is a variable name and the arrays are
-     nlevels-long vectors.
-    :type interp_surf_data: dict
-
-    :param local_site_dict: a dictionary with the abbreviations for the sites in the first two dictionaries as keys.
-    :type local_site_dict: dict
-
-    :return: a dictionary organized by site, then 'prof'/'surf', then variable.
-    :rtype: dict
-    """
-    # restructure the data from two dictionaries organized with variables as keys and the variables as arrays including
-    # all sites to one dictionary organized by site, 'prof'/'surf', and variable.
-    temp_data = dict()
-    for i, site in enumerate(local_site_dict.keys()):
-        temp_data[site] = {}
-        temp_data[site]['prof'] = {}
-        for var in interp_profile_data:
-            if var == 'lev':
-                temp_data[site]['prof'][var] = interp_profile_data[var]
-            elif var == 'PHIS':
-                continue
-            else:
-                temp_data[site]['prof'][var] = interp_profile_data[var][:, i]
-
-        temp_data[site]['surf'] = {}
-        for var in interp_surf_data:
-            if var == 'H':
-                temp_data[site]['surf'][var] = mod_utils.geopotential_height_to_altitude(
-                    interp_surf_data[var][i][0], local_site_dict[site]['lat'], local_site_dict[site]['alt'] / 1000.0
-                )
-            else:
-                temp_data[site]['surf'][var] = interp_surf_data[var][i]
-    return temp_data
-
-
-def extrapolate_to_surface(var_to_interp, INTERP_DATA, SLANT_DATA=None):
-    """
-    Extend GEOS variables to fill out all pressure levels
-
-    :param var_to_interp: a dictionary specifying which variables in INTERP_DATA need to be extended. The keys must be
-     the profile variables to extend and the values the surface variables to use to extrapolate those variables. If
-     there is no surface variable, then use ``None`` as the value. This will cause the extrapolation to just use the
-     bottom value of the profile for all levels below it.
-    :type var_to_interp: dict
-
-    :param INTERP_DATA: a dictionary of vertical profile and surface data. Expected to be a dict of dict of dicts; the
-     top level keys are the site abbreviations, the second level being 'prof' or 'surf' for profile and surface
-     variables, respectively, and the third level being the variable names.
-    :type INTERP_DATA: dict
-
-    :param SLANT_DATA: a dictionary of slant profiles and surface data. Must have same format as ``INTERP_DATA``.
-    :type SLANT_DATA: dict
-
-    :return: None. Modified INTERP_DATA and SLANT_DATA in-place.
-    """
-    def get_and_check_mask(data_dict):
-        chk_var = list(var_to_interp.keys())[0]
-        chk_mask = data_dict[chk_var].mask.copy()  # make a copy to avoid changing this mask as we fill values
-        for v in var_to_interp:
-            if not np.array_equal(chk_mask, data_dict[v].mask):
-                raise ValueError('All variables to interpolate in input data must have the same mask')
-        return chk_mask
-
-    for site in INTERP_DATA.keys():
-        var_with_surf_data = {prof: surf for prof, surf in var_to_interp.items() if surf is not None}
-        var_without_surf_data = {prof: surf for prof, surf in var_to_interp.items() if surf is None}
-
-        if SLANT_DATA is not None:
-            all_data = [SLANT_DATA[site], INTERP_DATA[site]['prof']]
-        else:
-            all_data = [INTERP_DATA[site]['prof']]
-
-        for elem in all_data:
-            # Assume that the height variable
-            H_mask = get_and_check_mask(elem)
-
-            patch = {'surf': {}, 'first': {}}
-            if np.any(elem['lev'].mask):
-                raise NotImplementedError('The "lev" variable has masked elements, this is not supported')
-            level_pres = elem['lev'].data
-            missing_p = level_pres[H_mask]  # pressure levels with masked data
-            if len(missing_p) != 0:
-                surf_p = INTERP_DATA[site]['surf']['PS']  # surface pressure
-
-                first_p = level_pres[~H_mask][0]  # first valid pressure level
-                first_ID = np.where(level_pres == first_p)[0]
-
-                for prof_var, surf_var in var_with_surf_data.items():
-                    patch['surf'][prof_var] = INTERP_DATA[site]['surf'][surf_var]
-                    patch['first'][prof_var] = elem[prof_var][first_ID].data[0]
-
-                # interpolate/extrapolate using the first valid level and surface data
-                if surf_p > first_p:  # interpolate between the surface pressure and first valid pressure level
-                    patch_p = [surf_p, first_p]
-                    for var in var_with_surf_data:
-                        patch_var = [patch['surf'][var], patch['first'][var]]
-                        f = interp1d(patch_p, patch_var, fill_value='extrapolate')
-                        elem[var][H_mask] = f(missing_p)
-                else:  # use the surface value and the first level above it to extrapolate down to 1000 hPa
-                    valid_p = level_pres[~H_mask]
-                    first_p = valid_p[valid_p < surf_p][0]
-                    patch_p = np.array([surf_p, first_p])  # surface pressure and first level above it
-                    for var in var_with_surf_data:
-                        valid_var = elem[var][~H_mask]
-                        patch_var = np.array([patch['surf'][var], valid_var[valid_p < surf_p][0]])
-                        f = interp1d(patch_p, patch_var, fill_value='extrapolate')
-                        elem[var][:np.where(level_pres == first_p)[0][0]] = f(level_pres[:np.where(level_pres == first_p)[0][0]])
-
-                # for variables with no surface data, just use the value of the first valid level above the surface
-                for var in var_without_surf_data:
-                    elem[var][:np.where(level_pres==first_p)[0][0]] = elem[var][np.where(level_pres==first_p)][0]
-
-
-def mod_maker_new(start_date=None, end_date=None, func_dict=None, GEOS_path=None, locations=site_dict, slant=False,
-                  muted=False, lat=None, lon=None, alt=None, site_abbrv=None, save_path=None, keep_latlon_prec=False,
-                  save_in_utc=True, chem_variables=tuple(), **kwargs):
-    """
-    This code only works with GEOS-5 FP-IT data.
-    It generates MOD files for all sites between start_date and end_date on GEOS-5 times (every 3 hours)
-
-    Inputs:
-        - start_date: datetime object for first date, YYYYMMDD_HH, _HH is optional and defaults to _00
-        - end_date:  datetime object for last date, YYYYMMDD_HH, _HH is optional and defaults to _00
-        - func_dict: output of equivalent_latitude_functions
-        - GEOS_path: full path to the directory containing all the GEOS5-FP-IT files, the directory must contain a 'Np' folder with profile data, and a 'Nx' folder with surface data
-        - locations: dictionary of sites, defaults to the one in tccon_sites.py
-        - slant: if True both slant and vertical .mod files will be generated
-        - muted: if True there will be no print statements except for warnings and errors
-        - (optional) lat: latitude in [-90,90] range
-        - (optional) lon: longitude in [0,360] range
-        - (optional) alt: altitude (meters)
-        - (optional) site_abbrv: two letter site abbreviation
-    Outputs:
-        - .mod files at every GEOS5 time within the given date range
-
-    If any of alt/lat/lon is given, the other two must be given too as well as site_abbrv
-
-    When giving dates with _HHMM, dates must correspond exactly to GEOS5 times, so 3 hourly UTC times starting at HHMM=0000
-    """
-
-    if lat: # True when lat!=None, a custom location was given
-        site_abbrv = 'xx' if site_abbrv is None else site_abbrv
-        locations = {site_abbrv:{'name':'custom site','loc':'custom loc','lat':lat,'lon':lon,'alt':alt}}
-    elif site_abbrv: # if not custom location is given, but a site abbreviation is given, just do that one site
-        locations = {site_abbrv:locations[site_abbrv]}
-
-    site_dict = tccon_site_info(locations)
-
-    if save_path:
-        mod_path = os.path.join(save_path,'fpit')
-    else: # if a destination path is not given, try saving MOD files in GGGPATH/models/gnd/fpit
-        GGGPATH = os.environ['GGGPATH']
-        if GGGPATH is None:
-            raise RuntimeError('No custom save_path provided, and the GGGPATH environmental variable is not set. '
-                               'One of these must be provided.')
-        mod_path = os.path.join(GGGPATH,'models','gnd','fpit')
-    if not os.path.exists(mod_path):
-        if not muted:
-            print('Creating',mod_path)
-        os.makedirs(mod_path)
-
-    do_load_chem = len(chem_variables) > 0
-    if slant and do_load_chem:
-        raise NotImplementedError('Slant path chemistry variables have not yet been implemented')
-
-    varlist = ['T','QV','RH','H','EPV','O3','PHIS']
-    surf_varlist = ['T2M','QV2M','PS','SLP','TROPPB','TROPPV','TROPPT','TROPT']
-
-    select_files, select_dates = GEOS_files(os.path.join(GEOS_path,'Np'),start_date,end_date)
-    select_surf_files, select_surf_dates = GEOS_files(os.path.join(GEOS_path,'Nx'),start_date,end_date)
-    if do_load_chem:
-        # Assumes that chemistry files are the only ones in the Nv directory
-        select_chem_files, select_chem_dates = GEOS_files(os.path.join(GEOS_path, 'Nv'),start_date,end_date)
-
-    nsite = len(site_dict.keys())
-
-    start = time.time()
-    mod_dicts = dict()
-
-    for date_ID, UTC_date in enumerate(select_dates):
-        mod_dicts[UTC_date] = dict()
-
-        start_it = time.time()
-
-        DATA = {}
-        if not muted:
-            print('\nNOW DOING date {:4d} / {} :'.format(date_ID+1,len(select_dates)),UTC_date.strftime("%Y-%m-%d %H:%M"),' UTC')
-            print('\t-Read global data ...')
-
-        with netCDF4.Dataset(select_files[date_ID],'r') as dataset:
-
-            for var in varlist:
-                # Taking dataset[var][0] is equivalent to dataset[var][0,:,:,:], which since there's only one time per
-                # file just cuts the data from 4D to 3D
-                DATA[var] = dataset[var][0]
-            pres_levels = dataset['lev'][:]
-            DATA['lev'] = pres_levels
-
-            lat = dataset['lat'][:]
-            lon = dataset['lon'][:]
-            nlev = dataset.dimensions['lev'].size
-            if date_ID == 0:
-                box_lat_half_width = 0.5*float(dataset.LatitudeResolution)
-                box_lon_half_width = 0.5*float(dataset.LongitudeResolution)
-
-        for site in site_dict:
-            if 'time_spans' in site_dict[site].keys(): # instruments with different locations for different time periods
-                for time_span in site_dict[site]['time_spans']:
-                    if time_span[0]<=UTC_date<time_span[1]:
-                        site_dict[site]['IDs'] = querry_indices([lat,lon],site_dict[site]['time_spans'][time_span]['lat'],site_dict[site]['time_spans'][time_span]['lon_180'],box_lat_half_width,box_lon_half_width)
-                        site_dict[site]['lat'] = site_dict[site]['time_spans'][time_span]['lat']
-                        site_dict[site]['lon'] = site_dict[site]['time_spans'][time_span]['lon']
-                        site_dict[site]['lon_180'] = site_dict[site]['time_spans'][time_span]['lon_180']
-                        site_dict[site]['alt'] = site_dict[site]['time_spans'][time_span]['alt']
-                        break
-            else:
-                site_dict[site]['IDs'] = querry_indices([lat,lon],site_dict[site]['lat'],site_dict[site]['lon_180'],box_lat_half_width,box_lon_half_width)
-
-        SURF_DATA = {}
-        with netCDF4.Dataset(select_surf_files[date_ID],'r') as dataset:
-            for var in surf_varlist:
-                SURF_DATA[var] = dataset[var][0]
-
-        if not muted:
-            print('\t-Interpolate to (lat,lon) of sites ...')
-
-        INTERP_DATA = interp_geos_data_to_sites(DATA, lat=lat, lon=lon, site_dict=site_dict, varlist=varlist,
-                                                muted=muted)
-        INTERP_SURF_DATA = interp_geos_data_to_sites(SURF_DATA, lat=lat, lon=lon, site_dict=site_dict,
-                                                     varlist=surf_varlist, muted=muted)
-
-        ##############################################################################
-        # Handle some variable conversions/custom calculations for the met variables #
-        ##############################################################################
-
-        # Ensure that the surface variables are 1D
-        for var in surf_varlist:
-            INTERP_SURF_DATA[var] = INTERP_SURF_DATA[var].reshape(nsite)
-
-        # Add the level dimension variable to the profile dict
-        INTERP_DATA['lev'] = DATA['lev'].copy()
-
-        # Convert pressure fields to hPa
-        for varname in ['PS','SLP','TROPPB','TROPPV','TROPPT']:
-            INTERP_SURF_DATA[varname] = INTERP_SURF_DATA[varname] / 100.0  # convert Pa to hPa
-
-        # Convert specific humidity, a wet mass mixing ratio, to dry mole fraction
-        INTERP_DATA['H2O_DMF'] = rmm*INTERP_DATA['QV']/(1-INTERP_DATA['QV'])
-        INTERP_DATA['H'] = INTERP_DATA['H']/1000.0  # Convert m to km
-        INTERP_DATA['PHIS'] = INTERP_DATA['PHIS'] / 1000.0
-
-        INTERP_SURF_DATA['H2O_DMF'] = compute_h2o_dmf(INTERP_SURF_DATA['QV2M'],rmm)
-
-        # compute surface relative humidity
-        svp = svp_wv_over_ice(INTERP_SURF_DATA['T2M'])
-        INTERP_SURF_DATA['H2O_WMF'] = compute_h2o_wmf(INTERP_SURF_DATA['H2O_DMF'])  # wet mole fraction of h2o
-        INTERP_SURF_DATA['RH'] = compute_rh(INTERP_SURF_DATA['T2M'],INTERP_SURF_DATA['H2O_WMF'],INTERP_SURF_DATA['PS'])/100 # Fractional relative humidity
-        INTERP_SURF_DATA['MMW'] = compute_mmw(INTERP_SURF_DATA['H2O_WMF'])
-        INTERP_SURF_DATA['H'] = INTERP_DATA['PHIS']
-
-        # Combine the profile and surface data into a new dictionary organized by site/levels/variable.
-        INTERP_DATA = combine_profile_surface_data(INTERP_DATA, INTERP_SURF_DATA, site_dict)
-
-        # If requested, load the chemistry data and incorporate it into the existing dictionaries.
-        if do_load_chem:
-            CHEM_DATA = load_chem_variables(select_chem_files[date_ID], chem_variables, site_dict, pres_levels=pres_levels)
-            for site in INTERP_DATA.keys():
-                INTERP_DATA[site]['prof'].update(CHEM_DATA[site]['prof'])
-
-        # add a mask for temperature = 0 K
-        for site in site_dict:
-            for var in INTERP_DATA[site]['prof']:
-                if var not in ['T','lev']:
-                    INTERP_DATA[site]['prof'][var] = ma.masked_where(INTERP_DATA[site]['prof']['T']==0,INTERP_DATA[site]['prof'][var])
-            INTERP_DATA[site]['prof']['T'] = ma.masked_where(INTERP_DATA[site]['prof']['T']==0,INTERP_DATA[site]['prof']['T'])
-
-            INTERP_DATA[site]['surf']['SZA'] = rad2deg(sun_angles(UTC_date,deg2rad(site_dict[site]['lat']),deg2rad(site_dict[site]['lon_180']),site_dict[site]['alt'],INTERP_DATA[site]['surf']['PS'],INTERP_DATA[site]['surf']['T2M'])[0])
-
-        if not slant:
-            SLANT_DATA = None
-        else:
-            # get slant path coordinates corresponding to the altitude levels above each site
-            if not muted:
-                print('\t-Slantify:')
-            for i,site in enumerate(site_dict.keys()): # loops over sites
-                if not muted:
-                    sys.stdout.write('\r\t\t site {:3d} / {}  {:>20}'.format(i+1,nsite,site_dict[site]['name']))
-                    sys.stdout.flush()
-
-                site_alt = site_dict[site]['alt']
-                site_lat = site_dict[site]['lat']
-                site_lon = site_dict[site]['lon_180']
-
-                # vertical grid above site
-                H = INTERP_DATA[site]['prof']['H']*1000.0
-                pres = INTERP_DATA[site]['surf']['PS'] # surface pressure (hPa)
-                temp = INTERP_DATA[site]['surf']['T2M']-273.15 # surface temperature (celsius)
-
-
-                # get the (lat,lon,alt) of points on sunray correspondings to the vertical altitudes
-                site_dict[site]['slant_coords'] = slantify(UTC_date,site_lat,site_lon,site_alt,H,pres=pres,temp=temp)
-                for var in ['lat','lon','alt','vertical','slant']:
-                    site_dict[site]['slant_coords'][var] = ma.masked_where(H.mask,site_dict[site]['slant_coords'][var])
-            if not muted:
-                print('\r\t\t{:<40s}'.format('DONE'))
-
-            # Set two lists with all the latitudes and longitudes of all sites at all slant levels
-            slant_lat = []
-            slant_lon = []
-            slat_slon = []
-            for site in site_dict:
-                if site_dict[site]['slant_coords']['sza']<90: # only make profiles where sun is above the horizon
-                    slat = site_dict[site]['slant_coords']['lat']
-                    slon = site_dict[site]['slant_coords']['lon']
-                    slant_lat.extend(slat)
-                    slant_lon.extend(slon)
-                    for i in range(len(slat)):
-                        if slat[i] is ma.masked:
-                            continue
-                        if (slat[i],slon[i]) not in slat_slon:
-                            slat_slon.append((slat[i],slon[i]))
-
-            IDs_list = np.array([querry_indices([lat,lon],slat,slon,box_lat_half_width,box_lon_half_width) for slat,slon in slat_slon])
-
-            slant_lat = np.array([slat for slat,slon in slat_slon])
-            slant_lon = np.array([slon for slat,slon in slat_slon])
-
-            # Interpolate to each slant level (lat,lon)
-            # This will give a vertical profile at every (lat,lon) of all the slant levels
-            if not muted:
-                print('\t-Interpolate to each slant level (lat,lon) ...')
-            with warnings.catch_warnings():
-                warnings.simplefilter("ignore")
-                NEW_INTERP_DATA = {}
-                for var in varlist:
-                    if not muted:
-                        sys.stdout.write('\r\t\tNow doing : {:<10s}'.format(var))
-                        sys.stdout.flush()
-                    if DATA[var].ndim==2:
-                        NEW_INTERP_DATA[var] = lat_lon_interp(DATA[var],lat,lon,slant_lat,slant_lon,IDs_list)
-                        continue
-
-                    NEW_INTERP_DATA[var] = np.zeros([nlev,len(IDs_list)])
-                    for ilev,level_data in enumerate(DATA[var]):
-                        NEW_INTERP_DATA[var][ilev] = lat_lon_interp(level_data,lat,lon,slant_lat,slant_lon,IDs_list)
-                if not muted:
-                    print('\r\t\t{:<40s}'.format('DONE'))
-            # setup masks
-            for var in set(varlist)-set(['PHIS']):
-                NEW_INTERP_DATA[var] = ma.masked_where(np.isnan(NEW_INTERP_DATA[var]),NEW_INTERP_DATA[var])
-
-            # Now just get the data along the slant paths
-            if not muted:
-                print('\t-Get data along slant paths ...')
-            SLANT_DATA = {}
-            for site in site_dict: # for each site
-                if site_dict[site]['slant_coords']['sza']<90:
-                    SLANT_DATA[site] = site_dict[site]['slant_coords']
-                    SLANT_DATA[site]['H'] = SLANT_DATA[site]['alt']
-                    SLANT_DATA[site]['lev'] = INTERP_DATA[site]['prof']['lev']
-                    for var in set(varlist)-set(['H','PHIS']): # for each variable
-                        SLANT_DATA[site][var] = np.array([])
-                        for i in range(len(SLANT_DATA[site]['H'])): # for each slant point
-                            slat,slon = SLANT_DATA[site]['lat'][i] , SLANT_DATA[site]['lon'][i]
-                            try:
-                                ID = slat_slon.index((slat,slon))
-                            except ValueError:
-                                SLANT_DATA[site][var] = np.append(SLANT_DATA[site][var],np.nan)
-                            else:
-                                SLANT_DATA[site][var] = np.append(SLANT_DATA[site][var],NEW_INTERP_DATA[var][i,ID])
-
-                        SLANT_DATA[site][var] = ma.masked_where(np.isnan(SLANT_DATA[site][var]),SLANT_DATA[site][var])
-        # end of 'if slant'
-
-        if not muted:
-            print('\t-Patch fill values ...')
-        extrap_vars = {'RH': 'RH', 'QV': 'QV2M', 'T': 'T2M', 'H': 'H', 'EPV': None, 'O3': None}
-        extrap_vars.update({k: None for k in chem_variables})
-        extrapolate_to_surface(extrap_vars, INTERP_DATA, SLANT_DATA=SLANT_DATA)
-
-        for site in site_dict:
-            if slant:
-                all_data = [SLANT_DATA[site],INTERP_DATA[site]['prof']]
-            else:
-                all_data = [INTERP_DATA[site]['prof']]
-
-            # Needed this to be a fraction for the extrapolation so that it is in the same units as the profile. Now
-            # convert back to percent. Can't convert the profile RH here, it's used for certain calculations throughout
-            # that assume it is a fraction. It will get scaled in the write_mod function.
-            INTERP_DATA[site]['surf']['RH'] *= 100
-
-            for elem in all_data:
-                # Convert specific humidity, a wet mass mixing ratio, to dry mole fraction
-                elem['H2O_DMF'] = compute_h2o_dmf(elem['QV'], rmm)
-
-        if not muted:
-            if slant:
-                print('\t\t {:3d} / {} sites with SZA<90'.format(len(SLANT_DATA.keys()),nsite))
-            print('\t-Write mod files ...')
-
-        # write the .mod files
-        version = 'mod_maker_10.6   2017-04-11   GCT'
-
-        for site in INTERP_DATA:
-            mod_dicts[UTC_date][site] = dict()
-            site_lat = site_dict[site]['lat']
-            site_lon_180 = site_dict[site]['lon_180']
-
-            utc_offset = timedelta(hours=site_dict[site]['lon_180']/15.0) if not save_in_utc else timedelta(hours=0)
-            local_date = UTC_date + utc_offset
-
-            vertical_mod_path =  os.path.join(mod_path,site,'vertical')
-            if not os.path.exists(vertical_mod_path):
-                os.makedirs(vertical_mod_path)
-
-            if slant:
-                slant_mod_path =  os.path.join(mod_path,site,'slant')
-                if not os.path.exists(slant_mod_path):
-                    os.makedirs(slant_mod_path)
-
-            # directions for .mod file name
-            if site_lat > 0:
-                ns = 'N'
-            else:
-                ns = 'S'
-
-            if site_lon_180>0:
-                ew = 'E'
-            else:
-                ew = 'W'
-
-            mod_name = mod_file_name(local_date,timedelta(hours=3),site_lat,site_lon_180,ew,ns,mod_path,round_latlon=not keep_latlon_prec,in_utc=save_in_utc)
-            if not muted:
-                print('\t\t\t{:<20s} : {}'.format(site_dict[site]['name'], mod_name))
-
-            # write vertical mod file
-            mod_file_path = os.path.join(vertical_mod_path,mod_name)
-            vertical_mod_dict = write_mod(mod_file_path,version,site_lat,data=INTERP_DATA[site]['prof'],surf_data=INTERP_DATA[site]['surf'],func=func_dict[UTC_date],muted=muted,slant=slant)
-
-            if slant:
-                # write slant mod_file
-                if site in SLANT_DATA.keys():
-                    if not muted:
-                        print('\t\t\t{:>20s} + slant'.format(''))
-                    mod_file_path = os.path.join(slant_mod_path,mod_name)
-                    slant_mod_dict = write_mod(mod_file_path,version,site_lat,data=SLANT_DATA[site],surf_data=INTERP_DATA[site]['surf'],func=func_dict[UTC_date],muted=muted,slant=slant)
-            else:
-                slant_mod_dict = dict()
-
-            mod_dicts[UTC_date][site]['vertical'] = vertical_mod_dict
-            mod_dicts[UTC_date][site]['slant'] = slant_mod_dict
-        if not muted:
-            print('\ndate {:4d} / {} DONE in {:.0f} seconds'.format(date_ID+1,len(select_dates),time.time()-start_it))
-    if not muted:
-        print('ALL DONE in {:.1f} minutes'.format((time.time()-start)/60.0))
-
-    return mod_dicts
-
-
-def mod_maker(site_abbrv=None,start_date=None,end_date=None,mode=None,locations=site_dict,HH=12,MM=0,time_step=24,muted=False,lat=None,lon=None,alt=None,save_path=None,ncdf_path=None,keep_latlon_prec=False,**kwargs):
-    """
-    Inputs:
-        - site_abbvr: two letter site abbreviation
-        - start_date: YYYYMMDD (set from date_range in parse_args)
-        - end_date: YYYYMMDD  (set from date_range in parse_args)
-        - mode: one of ncep, merradap42, merradap72, merraglob, fpglob, fpitglob
-        - (optional) HH: local hour (default: 12)
-        - (optional) MM: minute (default: 0)
-        - (optional) time step in hours (default: 24)
-        - (optional) muted: if True there won't be print statements expect for warninsg and errors
-        - (optional) lat: latitude in [-90,90] range
-        - (optional) lon: longitude in [0,360] range
-        - (optional) alt: altitude (meters)
-    Outputs:
-        - .mod files at every time_step within the given date range
-
-    If any of alt/lat/lon is given, the other two must be given too
-    """
-    if 'merradap' in mode: # get the earthdata credentials
-        try:
-            username,account,password = netrc.netrc().authenticators('urs.earthdata.nasa.gov')
-        except:
-            print('When using MERRA mode, you need a ~/.netrc file to connect to urs.earthdata.nasa.gov')
-            sys.exit()
-
-
-    if lat: # True when lat!=None, a custom location was given
-        locations = {site_abbrv:{'name':'custom site','loc':'custom loc','lat':lat,'lon':lon,'alt':alt}}
-
-    site_dict = tccon_site_info(locations)
-
-    try:
-        print('Site:',site_dict[site_abbrv]['name'],site_dict[site_abbrv]['loc'])
-    except KeyError:
-        print('Wrong 2 letter site abbreviation (check the site_dict dictionary)')
-        sys.exit()
-
-    if not muted:
-        print('lat,lon,masl:',site_dict[site_abbrv]['lat'],site_dict[site_abbrv]['lon'],site_dict[site_abbrv]['alt'])
-
-    try:
-        GGGPATH = os.environ['GGGPATH'] # reads the GGGPATH environment variable
-    except:
-        if not save_path or not ncdf_path:
-            print('No GGGPATH environment variable')
-            sys.exit()
-    else:
-        if not ncdf_path: # if a data path is not given try with GGGPATH/ncdf
-            ncdf_path = os.path.join(GGGPATH,'ncdf')
-
-    simple = {'merradap42':'merra','merradap72':'merra','merraglob':'merra','ncep':'ncep','fpglob':'fp','fpitglob':'fpit'}
-    if save_path: # using user specified destination folder
-        mod_path = os.path.join(save_path,simple[mode],site_abbrv) # .mod files will be saved here
-    else:
-        if not muted:
-            print('GGGPATH =',GGGPATH)
-        mod_path = os.path.join(GGGPATH,'models','gnd',simple[mode],site_abbrv)	# .mod files will be saved here
-
-    if not os.path.exists(mod_path):
-        os.makedirs(mod_path)
-    if not muted:
-        print('MOD files will be saved in:',mod_path)
-
-    local_date = start_date + timedelta(hours=HH,minutes=MM) # date with local time
-    astropy_date = Time(local_date)
-    if not muted:
-        print('Starting local time for interpolation:',local_date.strftime('%Y-%m-%d %H:%M'))
-
-    time_step = timedelta(hours=time_step) # time step between mod files; will need to change the mod file naming and gsetup to do sub-3-hourly files
-    if not muted:
-        print('Time step:',time_step.total_seconds()/3600.0,'hours')
-
-    total_time = end_date-start_date
-    n_step = int(total_time.total_seconds()/time_step.total_seconds())
-    local_date_list = np.array([start_date+i*time_step for i in range(n_step)])
-
-    site_moved = False
-    if 'time_spans' in site_dict[site_abbrv].keys(): # instruments with different locations for different time periods
-        site_moved = True
-        for time_span in site_dict[site]['time_spans']:
-            if time_span[0]<=UTC_date<time_span[1]:
-                site_lat = site_dict[site]['time_spans'][time_span]['lat']
-                site_lon_360 = site_dict[site]['time_spans'][time_span]['lon']
-                site_lon_180 = site_dict[site]['time_spans'][time_span]['lon_180']
-                site_alt = site_dict[site]['time_spans'][time_span]['alt']
-                break
-    else:
-        site_lat = site_dict[site_abbrv]['lat']
-        site_lon_360 = site_dict[site_abbrv]['lon']
-        site_lon_180 = site_dict[site_abbrv]['lon_180']
-        site_alt = site_dict[site_abbrv]['alt']
-
-    rmm = 28.964/18.02	# Ratio of Molecular Masses (Dry_Air/H2O)
-    gravity_at_lat, earth_radius_at_lat = gravity(site_lat, site_alt / 1000.0) # used in merra/fp mode
-
-    if 'ncep' in mode:
-        DATA = read_ncep(ncdf_path,start_date.year)
-        varlist = ['T','H','QV']
-    elif 'glob' in mode:
-        varlist = ['T','QV','RH','H','EPV','O3','PHIS']
-        surf_varlist = ['T2M','QV2M','PS','SLP','TROPPB','TROPPV','TROPPT','TROPT']
-        DATA,SURF_DATA = read_global(ncdf_path,mode,site_lat,site_lon_180,gravity_at_lat,varlist,surf_varlist,muted)
-    elif 'merradap' in mode: # read all the data first, this could take a while ...
-        if not muted:
-            print('Reading MERRA2 data via opendap')
-        varlist = ['T','QV','RH','H','EPV','O3','PHIS']
-        surf_varlist = ['T2M','QV2M','PS','SLP','TROPPB','TROPPV','TROPPT','TROPT']
-        DATA,SURF_DATA = read_merradap(username,password,mode,site_lon_180,site_lat,gravity_at_lat,local_date,end_date,time_step,varlist,surf_varlist,muted)
-
-    for local_date in local_date_list:
-
-        if site_moved:
-            for time_span in site_dict[site]['time_spans']:
-                if time_span[0]<=local_date<time_span[1]:
-                    site_lat = site_dict[site]['time_spans'][time_span]['lat']
-                    site_lon_360 = site_dict[site]['time_spans'][time_span]['lon']
-                    site_lon_180 = site_dict[site]['time_spans'][time_span]['lon_180']
-                    site_alt = site_dict[site]['time_spans'][time_span]['alt']
-                    break
-
-        astropy_date = Time(local_date)
-
-        utc_offset = timedelta(hours=site_lon_180/15.0)
-        UTC_date = local_date - utc_offset
-
-        """
-        Interpolation time:
-            julday0 is the fractional julian day number of the base time of the dataset: dataset times are in hours since base UTC time
-            astropy_date.jd is the fractional julian day number of the current local day
-            (astropy_date.jd-julday0)*24.0 = local hours since julday0
-        """
-        site_tim = (astropy_date.jd-DATA['julday0'])*24.0 - utc_offset.total_seconds()/3600.0 # UTC hours since julday0
-        # interpolate the data to the site's location and the desired time
-        INTERP_DATA = trilinear_interp(DATA,varlist,site_lon_360,site_lat,site_tim)
-
-        if 'ncep' in mode:
-            INTERP_DATA['lev'] = np.copy(DATA['lev'])
-            INTERP_DATA['TROPP'] = 0  # tropopause pressure not used with NCEP data
-            INTERP_DATA['RH'] = 0 # won't be used, just to feed something to write_mod frh
-        else: # merra/geos5
-            if 'lev' not in varlist:
-                INTERP_DATA['lev'] = np.copy(DATA['lev'])
-
-            # get rid of fill values
-            without_fill_IDs = np.where(INTERP_DATA['T']<1e10) # merra/geos fill value is 1e15
-            for varname in list(set(varlist+['lev'])):
-                try:
-                    INTERP_DATA[varname] = INTERP_DATA[varname][without_fill_IDs]
-                except IndexError:
-                    pass
-
-        if ('merradap' in mode) or ('glob' in mode):
-            site_tim = (astropy_date.jd-SURF_DATA['julday0'])*24.0 - utc_offset.total_seconds()/3600.0 # UTC hours since julday0
-            INTERP_SURF_DATA = trilinear_interp(SURF_DATA,surf_varlist,site_lon_360,site_lat,site_tim)
-            for varname in ['PS','SLP','TROPPB','TROPPV','TROPPT']:
-                INTERP_SURF_DATA[varname] = INTERP_SURF_DATA[varname] / 100.0 # convert Pa to hPa
-
-            if 'merradap72' in mode: # merra42 and ncep go from high pressure to low pressure, but merra 72 does the reverse
-                # reverse merra72 profiles
-                INTERP_DATA['lev'] = INTERP_DATA['PL'] / 100.0
-                for varname in list(set(varlist+['lev'])):
-                    try:
-                        INTERP_DATA[varname] = INTERP_DATA[varname][::-1]
-                    except IndexError:
-                        pass
-
-        INTERP_DATA['H2O_DMF'] = rmm*INTERP_DATA['QV']/(1-INTERP_DATA['QV']) # Convert specific humidity, a wet mass mixing ratio, to dry mole fraction
-        INTERP_DATA['H'] = INTERP_DATA['H']/1000.0	# Convert m to km
-
-        if ('merradap' in mode) or ('glob' in mode):
-            INTERP_SURF_DATA['H2O_DMF'] = compute_h2o_dmf(INTERP_SURF_DATA['QV2M'],rmm)
-            INTERP_DATA['PHIS'] = INTERP_DATA['PHIS']/1000.0
-            # compute surface relative humidity
-            INTERP_SURF_DATA['H2O_WMF'] = compute_h2o_wmf(INTERP_SURF_DATA['H2O_DMF']) # wet mole fraction of h2o
-            INTERP_SURF_DATA['RH'] = compute_rh(INTERP_SURF_DATA['T2M'],INTERP_SURF_DATA['H2O_WMF'],INTERP_SURF_DATA['PS']) # Fractional relative humidity
-            INTERP_SURF_DATA['MMW'] = compute_mmw(INTERP_SURF_DATA['H2O_WMF'])
-            INTERP_SURF_DATA['H'] = INTERP_DATA['PHIS']
-
-        ## write the .mod file
-        # directions for .mod file name
-        if site_lat > 0:
-            ns = 'N'
-        else:
-            ns = 'S'
-
-        if site_lon_180>0:
-            ew = 'E'
-        else:
-            ew = 'W'
-
-        # use the local date for the name of the .mod file
-        mod_name = mod_file_name(local_date,time_step,site_lat,site_lon_180,ew,ns,mod_path,round_latlon=not keep_latlon_prec)
-        mod_file_path = os.path.join(mod_path,mod_name)
-        if not muted:
-            print('\n',mod_name)
-
-        version = 'mod_maker_10.6   2017-04-11   GCT'
-        if 'ncep' in mode:
-            write_mod(mod_file_path,version,site_lat,data=INTERP_DATA,muted=muted)
-        else:
-            write_mod(mod_file_path,version,site_lat,data=INTERP_DATA,surf_data=INTERP_SURF_DATA,muted=muted)
-
-        if ((UTC_date+time_step).year!=UTC_date.year) and ('ncep' in mode):
-            DATA = read_ncep(ncdf_path,(UTC_date+time_step).year)
-
-    if not muted:
-        print(len(local_date_list),'mod files written')
-
-
-def driver(date_range, GEOS_path, save_path=None, keep_latlon_prec=False, save_in_utc=True, muted=False,
-           slant=False, alt=None, lon=None, lat=None, site_abbrv=None, **kwargs):
-
-    start_date, end_date = date_range
-    func_dict = equivalent_latitude_functions_geos(GEOS_path=GEOS_path, start_date=start_date, end_date=end_date,
-                                                   muted=muted)
-
-    mod_maker_new(start_date=start_date, end_date=end_date, func_dict=func_dict, GEOS_path=GEOS_path, slant=slant,
-                  locations=site_dict, muted=muted, lat=lat, lon=lon, alt=alt, site_abbrv=site_abbrv,
-                  save_path=save_path, keep_latlon_prec=keep_latlon_prec, save_in_utc=save_in_utc)
-
-
-if __name__ == "__main__": # this is only executed when the code is used directly (e.g. not executed when imported from another python code)
-
-    arguments = parse_args()
-    if 'mode' in arguments.keys(): # the fp / fpit mode works with concatenated files
-
-        mod_maker(**arguments)
-
-    else: # using fp-it 3-hourly files
-        ### New code that can generate slant paths and uses GEOS5-FP-IT 3-hourly files
-        driver(**arguments)
+#!~/anaconda2/bin/python
+# -*- coding: utf-8 -*-
+
+"""
+README
+
+mod_maker10.f translated into python
+
+What's different?
+
+#########################################################################################################################################################################
+
+OLD: used to generate MOD files using ncep (like the IDL code), or using merra or fp or fpit data
+
+python mod_maker.py arg1 site=arg2 mode=arg3 time=arg4 step=arg5 lat=arg6 lon=arg7 alt=arg8 save_path=arg9 ncdf_path=arg10
+
+arg1: date range (YYYYMMDD-YYYYMMDD, second one not inclusive, so you don't have to worry about end of months) or single date (YYYYMMDD)
+arg2: two letter site abbreviation (e.g. 'oc' for Lamont, Oklahoma; see the "site_dict" dictionary)
+arg3: mode ('ncep', 'merradap42', 'merradap72', 'merraglob', 'fpglob', 'fpitglob'), ncep and 'glob' modes require local files
+the 'merradap' modes require a .netrc file in your home directory with credentials to connect to urs.earthdata.nasa.gov
+arg4: (optional, default=12:00)  hour:minute (HH:MM) for the starting time in local time
+arg5: (optional, default=24) time step in hours (can be decimal)
+arg6: (optional) latitude in [-90,90] range
+arg7: (optional) longitude in [0,360] range
+arg8: (optional) altitude (meters)
+arg9: (optional) full path to directory where data will be saved (save_path/fpit will be created), defaults to GGGPATH/models/gnd
+arg10: (optional) full path to the directory where ncep/geos/merra files are located, defaults to GGGPATH/ncdf
+
+A custom site location can be given, in that case arg6,arg7, and arg8 must be specified and a site name must be made up for arg2
+
+add 'mute' in the command line (somewhere after arg1) and there will be no print statements other than warnings and error messages 
+
+MOD files will be saved under save_path/xx/site.
+With xx either 'ncep', 'merra', 'fp', or 'fpit'
+The merradap modes require an internet connection and EarthData credentials
+The ncep mode requires the global NCEP netcdf files of the given year to be present in GGGPATH/ncdf
+
+The fpglob or fpitglob modes expect two files in 'ncdf_path' containing concatenated 3-hourly files for surface and multi-level data, the concatenated files need to be generated beforehand
+e.g.
+GEOS_fpit_asm_inst3_2d_asm_Nx_GEOS5124.20171210_20171217.nc4 # surface data
+GEOS_fpit_asm_inst3_2d_asm_Np_GEOS5124.20171210_20171217.nc4 # multi-level data
+
+The merraglob mode works like the fpglob and fpitglob modes and will expect two files:
+e.g.
+MERRA2_asm_inst3_2d_asm_Nx_GEOS5124.20171210_20171217.nc4 # surface data
+MERRA2_asm_inst3_2d_asm_Np_GEOS5124.20171210_20171217.nc4 # multi-level data
+
+The ncep mode should produce files identical to the IDL mod_maker if 'time' and 'step' are kept as default
+
+#########################################################################################################################################################################
+
+NEW: used to generate MOD files on GEOS5-FP-IT times for all TCCON sites at once using GEOS5-FP-IT 3-hourly files
+
+python mod_maker.py arg1 geos_path=arg2 site=arg3 lat=arg4 lon=arg5 alt=arg6 save_path=arg7
+
+arg1: date range (YYYYMMDD-YYYYMMDD, second one not inclusive, so you don't have to worry about end of months) or a single date (YYYYMMDD) in which case the end date is +24h
+You can also give YYYYMMDD_HH instead to specify the hour, but these must be exact GEOS5 times (UTC times 3 hourly from 00)
+arg2: full path to directory containing the daily GEOS5-FP-IT files
+arg3: (optional) two letter site abbreviation
+arg4: (optional) latitude in [-90,90] range
+arg5: (optional) longitude in [0,360] range
+arg6: (optional) altitude (meters)
+arg7: (optional) full path to directory where data will be saved (save_path/fpit will be created), defaults to GGGPATH/models/gnd
+
+If arg3 is specified, MOD files will only be produced for that one site. See the dictionary in tccon_sites.py for site abbreviations of existing sites.
+
+A custom site location can be given, in that case arg3,arg4,arg5, and arg6 must be specified
+
+add 'mute' in the command line (somewhere after arg1) and there will be no print statements other than warnings and error messages
+
+add 'slant' in the command line (somewhere after arg1) to generate both vertical and slant MOD files.
+
+two folders are expected in the geos_path directory:
+in geos_path/Np you must have all the 42 levels GEOS5-FP-IT files
+in geos_path/Nx you must have all the surface data files
+
+Running the code like this will generate MOD files for ALL sites withtin the date range on GEOS5 times (every 3 hours) using GEOS5-FP-IT 3-hourly files
+MOD files will be generate both along the vertical and along the sun ray
+
+They will be saved under save_path/fpit/xx/yy
+with xx the two letter site abbreviation and yy either 'vertical' or 'slant'
+
+The slant .mod files are only generated when the SZA is above 90 degrees.
+#########################################################################################################################################################################
+
+There is dictionary of sites with their respective lat/lon in tccon_sites.py, so this works for all TCCON sites, lat/lon values were taken from the wiki page of each site.
+"""
+import argparse
+import glob
+import os, sys
+import numpy.ma as ma
+import pandas as pd
+from scipy.interpolate import interp1d, interp2d
+import netCDF4 # netcdf I/O
+import re # used to parse strings
+import time
+import netrc # used to connect to earthdata
+from astropy.time import Time # this is essentialy like datetime, but with better methods for conversion of datetime to / from julian dates, can also be converted to datetime
+from pydap.cas.urs import setup_session # used to connect to the merra opendap servers
+import xarray
+import warnings
+
+from ..common_utils import mod_utils
+from ..common_utils.mod_utils import gravity
+from ..common_utils.mod_constants import ratio_molec_mass as rmm
+from ..common_utils.ggg_logging import logger
+from .slantify import * # code to make slant paths
+from .tccon_sites import site_dict,tccon_site_info # dictionary to store lat/lon/alt of tccon sites
+
+
+def shell_error(msg, ecode=1):
+    print(msg)
+    sys.exit(ecode)
+
+
+def compute_h2o_dmf(qv, rmm):
+    """
+    compute h2o dry mole fraction from specific humidity
+    """
+    return rmm*qv/(1-qv)
+
+def compute_h2o_wmf(h2o_dmf):
+    """
+    compute h2o wet mole fraction from h2o dry mole fraction
+    """
+    return h2o_dmf/(1+h2o_dmf)
+
+def compute_rh(t,h2o_wmf,p):
+    """
+    compute relative humidity from h2o wet mole fraction, pressure and temperature
+    """
+    svp = svp_wv_over_ice(t)
+    return 100*h2o_wmf*p/svp
+
+def compute_mmw(h2o_wmf):
+    """
+    compute mean molecular weight of air from h2o wet mole fraction
+    """
+    return 28.964*(1-h2o_wmf)+18.02*h2o_wmf
+
+def svp_wv_over_ice(temp):
+    """
+    Uses the Goff-Gratch equation to calculate the saturation vapor
+    pressure of water vapor over ice at a user-specified temperature.
+        Input:  temp (K)
+        Output: svp (mbar)
+    """
+    t0 = 273.16	# triple point temperature
+    tr = t0/temp
+    yy = -9.09718*(tr-1)-3.56654*np.log10(tr)+0.876793*(1-1/tr)
+    svp = 6.1173*10**yy # saturation vapor pressure over ice (mbar)
+
+    return svp
+
+mod_var_fmt_info = {'lev':     {'total_width': 13, 'format': '9.3e',  'scale': 1,   'name': 'Pressure', 'units': 'mbar'},
+                    'T':       {'total_width': 13, 'format': '11.3f',  'scale': 1,   'name': 'Temperature', 'units': 'Kelvin'},
+                    'H':       {'total_width': 9,  'format': '7.3f',  'scale': 1,   'name': 'Height', 'units': 'km'},
+                    'mmw':     {'total_width': 12, 'format': '7.4f',  'scale': 1,   'name': 'MMW', 'units': 'g/mole'},
+                    'H2O_DMF': {'total_width': 12, 'format': '10.3e', 'scale': 1,   'name': 'H2O', 'units': 'DMF'},
+                    'RH':      {'total_width': 8,  'format': '>6.1f', 'scale': 100, 'name': 'RH', 'units': '%'},
+                    'EPV':     {'total_width': 15, 'format': '10.3e', 'scale': 1,   'name': 'EPV', 'units': 'K.m+2/kg/s'},
+                    'PT':      {'total_width': 11, 'format': '8.3f',  'scale': 1,   'name': 'PT', 'units': 'Kelvin'},
+                    'EL':      {'total_width': 11, 'format': '7.3f',  'scale': 1,   'name': 'EL', 'units': 'degrees'},
+                    'O3':      {'total_width': 11, 'format': '9.3e',  'scale': 1,   'name': 'O3', 'units': 'kg/kg'},
+                    'CO':      {'total_width': 11, 'format': '7.3f',  'scale': 1e9, 'name': 'CO', 'units': 'ppb'}}
+
+
+def build_mod_fmt_strings(var_order):
+    # Units and names just need to have the right total width and be centered
+    header_fmt = ''
+    data_fmt = ''
+    var_names = dict()
+    var_units = dict()
+
+    spaces = '    '
+
+    for v in var_order:
+        var_info = mod_var_fmt_info[v]
+
+        this_fmt = var_info['format']
+        # Assuming the format is something like "9.3e" or "7.3f" the total width of the format is the number before
+        # the decimal. Get that and subtract from total width to figure out how many spaces to add to the end of the
+        # column.
+        fmt_width = int(re.search(r'\d+(?=\.)', this_fmt).group())
+        if fmt_width > var_info['total_width']:
+            raise NotImplementedError('The format width is greater than the total column width.')
+
+        full_fmt = '{{{}:{}}}'.format(v, this_fmt) + spaces
+        data_fmt += full_fmt
+
+        header_fmt += '{{{}:^{}}}'.format(v, fmt_width) + spaces
+        var_names[v] = var_info['name']
+        var_units[v] = var_info['units']
+
+    header_names = header_fmt.format(**var_names) + '\n'
+    header_units = header_fmt.format(**var_units) + '\n'
+    var_name_mapping = {v: k for k, v in var_names.items()}
+    data_fmt += '\n'
+    return header_names, header_units, var_name_mapping, data_fmt
+
+
+def write_mod(mod_path, version, site_lat, data=0, surf_data=0, func=None, muted=False, slant=False, chem_vars=False):
+    """
+    Creates a GGG-format .mod file
+    INPUTS:
+        mod_path: full path to write the .mod file
+        version: the mod_maker version
+        site_lat: site latitude (-90 to 90)
+        data: dictionary of the inputs
+        surf_data: dictionary of the surface inputs (for merra/geos5)
+    """
+
+    # Output scaling: define factors to multiply values by before writing to the .mod file. If a column name is not
+    # here, 1.0 is assumed. Only used for GEOS-type mod files currently.
+    output_scaling = {'RH': 100.0}
+
+    # Define US Standard Atmosphere (USSA) for use above 10 mbar
+    p_ussa=[10.0,  5.0,   2.0,   1.0,   0.5,    0.2,   0.1,   0.01,  0.001, 0.0001]
+    t_ussa=[227.7, 239.2, 257.9, 270.6, 264.3, 245.2, 231.6, 198.0, 189.8, 235.0]
+    z_ussa=[31.1,  36.8,  42.4,  47.8,  53.3,  60.1,  64.9,  79.3,  92.0,  106.3]
+
+    # Define constants common to both NCEP and GEOS files: earth's radius, ecc2 (?), site latitude, surface gravity,
+    # profile bottom altitude, and base pressure. Tropopause pressure will be added under the NCEP/GEOS part of the code
+    # b/c we use different variables under those cases
+    # TODO: these should be defined in a constants file and just referenced here, at least the ones that are truly
+    #  constant
+    mod_constant_names = ('earth_radius', 'ecc2', 'obs_lat', 'surface_gravity', 'profile_base_geometric_alt',
+                          'base_pressure', 'tropopause_pressure')
+    mod_constants = [6378.137, 6.000E-05, site_lat, 9.81, data['H'][0], 1013.25]
+    if type(surf_data)==int: # ncep mode
+        # NCEP and GEOS provide different tropopause variables that need to be added
+        mod_constants.append(data['TROPP'])
+        # The head of the .mod file
+        fmt = '{:8.3f} {:11.4e} {:7.3f} {:5.3f} {:8.3f} {:8.3f} {:8.3f}\n'
+        mod_content = []
+        mod_content+=[	'5  6\n',
+                          fmt.format(*mod_constants),
+                          version+'\n',
+                          ' mbar        Kelvin         km      g/mole      DMF       %\n',
+                          'Pressure  Temperature     Height     MMW        H2O      RH\n',	]
+
+        fmt = '{:9.3e}    {:7.3f}    {:7.3f}    {:7.4f}    {:9.3e}{:>6.1f}\n' # format for writting the lines
+
+        # Export the Pressure, Temp and SHum for lower levels (1000 to 300 mbar)
+        for k,elem in enumerate(data['H2O_DMF']):
+            svp = svp_wv_over_ice(data['T'][k])
+            h2o_wmf = compute_h2o_wmf(data['H2O_DMF'][k]) # wet mole fraction of h2o
+            frh = h2o_wmf*data['T'][k]/svp # Fractional relative humidity
+
+            # Relace H2O mole fractions that are too small
+            if (frh < 30./data['T'][k]):
+                if not muted:
+                    print('Replacing too small H2O ',mod_path, data['lev'][k],h2o_wmf,svp*30./data['lev'][k]/data['lev'][k],frh,30./data['lev'][k])
+                frh = 30./data['lev'][k]
+                h2o_wmf = svp*frh/data['lev'][k]
+                data['H2O_DMF'][k] = h2o_wmf/(1-h2o_wmf)
+
+            # Relace H2O mole fractions that are too large (super-saturated)  GCT 2015-08-05
+            if (frh > 1.0):
+                if not muted:
+                    print('Replacing too large H2O ',mod_path,data['lev'][k],h2o_wmf,svp/data['lev'][k],frh,1.0)
+                frh=1.0
+                h2o_wmf = svp*frh/data['lev'][k]
+                data['H2O_DMF'][k] = h2o_wmf/(1-h2o_wmf)
+
+            mmw = compute_mmw(h2o_wmf)
+
+            mod_content += [fmt.format(data['lev'][k], data['T'][k],data['H'][k],mmw,data['H2O_DMF'][k],100*frh)]
+
+        # Export Pressure and Temp for middle levels (250 to 10 mbar)
+        # which have no SHum reanalysis
+        ptop = data['lev'][k] # Top pressure level
+        frh_top = frh  # remember the FRH at the top (300 mbar) level
+
+        for k in range(len(data['H2O_DMF']),len(data['T'])):
+            zz = np.log10(data['lev'][k])  # log10[pressure]
+            strat_wmf = 7.5E-06*np.exp(-0.16*zz**2)
+            svp = svp_wv_over_ice(data['T'][k])
+            trop_wmf = frh_top*svp/data['lev'][k]
+            wt = (data['lev'][k]/ptop)**3
+            avg_wmf = trop_wmf*wt + strat_wmf*(1-wt)
+            avg_frh = avg_wmf*data['lev'][k]/svp
+            if (avg_frh > 1.0):
+                if not muted:
+                    print('Replacing super-saturated H2O ',mod_path, data['lev'][k],avg_wmf,svp*avg_frh/data['lev'][k],avg_frh,1.0)
+                avg_frh = 1.0
+                avg_wmf = svp*avg_frh/data['lev'][k]
+
+            mmw = compute_mmw(avg_wmf)
+
+            mod_content += [fmt.format(data['lev'][k],data['T'][k],data['H'][k],mmw,avg_wmf/(1-avg_wmf),100*avg_frh)]
+
+        # Get the difference between the USSA and given site temperature at 10 mbar,
+        Delta_T=data['T'][16]-t_ussa[0]
+
+        # Export the P-T profile above 10mbar
+        for k in range(1,len(t_ussa)):
+            Delta_T=Delta_T/2
+            zz = np.log10(p_ussa[k])  # log10[pressure]
+            strat_wmf = 7.5E-06*np.exp(-0.16*zz**2)
+            svp = svp_wv_over_ice(data['T'][k])
+            mmw = compute_mmw(strat_wmf)
+            mod_content += [fmt.format(p_ussa[k],t_ussa[k]+Delta_T,z_ussa[k],mmw,strat_wmf,100*strat_wmf*p_ussa[k]/svp)]
+
+        output_dict = dict()
+        print('Warning: output dictionary for NCEP mode not implemented, will just be empty')
+
+    else: # merra/geos mode
+        surf_var_order = ['PS', 'T2M', 'H', 'MMW', 'H2O_DMF', 'RH', 'SLP', 'TROPPB', 'TROPPV', 'TROPPT', 'TROPT', 'SZA']
+        prof_var_order = ['lev', 'T', 'H', 'mmw', 'H2O_DMF', 'RH', 'EPV', 'PT', 'O3']
+        computed_keys = ['mmw', 'PT', 'EL']
+        if func is not None:
+            # want equivalent latitude before O3, CO, etc.
+            prof_var_order.insert(-1, 'EL')
+        if chem_vars:
+            prof_var_order.append('CO')
+
+        mod_constants.append(surf_data['TROPPB'])
+        # The head of the .mod file
+        constants_fmt = '{:8.3f} {:11.4e} {:7.3f} {:5.3f} {:8.3f} {:8.3f} {:8.3f}\n'
+        surface_fmt = '{:9.3e}    {:7.3f}    {:7.3f}    {:7.4f}    {:9.3e}{:>6.1f}    {:9.3e}    {:9.3e}    {:9.3e}    {:9.3e}    {:7.3f}    {:7.3f}\n'
+        header_names, header_units, final_data_keys, fmt = build_mod_fmt_strings(prof_var_order)
+
+        mod_content = []
+        # number of header rows, number of data columns
+        mod_content.append('7  {}\n'.format(len(prof_var_order)))
+        # constants
+        mod_content.append(constants_fmt.format(*mod_constants))
+        # surface variables
+        mod_content.append('Pressure  Temperature     Height     MMW        H2O      RH         SLP        TROPPB        TROPPV      TROPPT       TROPT       SZA\n')
+        mod_content.append(surface_fmt.format(*[surf_data[key] for key in surf_var_order]))
+        # version info
+        mod_content.append(version+'\n')
+        # profile data headers
+        mod_content.append(header_units)
+        mod_content.append(header_names)
+
+        # not sure if merra needs all the filters/corrections used for ncep data?
+
+        # Export the Pressure, Temp and SHum
+        prototype_array = np.full((len(data['H2O_DMF'],)), np.nan, dtype=np.float)
+
+        output_dict = dict()
+        for key in final_data_keys.keys():
+            output_dict[key] = prototype_array.copy()
+
+        for k, elem in enumerate(data['H2O_DMF']):
+            # will use to output the final data to the .mod file and the returned dict
+            line_dict = dict()
+
+            #############################################
+            # Check for and fix non-physical quantities #
+            #############################################
+
+            svp = svp_wv_over_ice(data['T'][k])
+            h2o_wmf = compute_h2o_wmf(data['H2O_DMF'][k]) # wet mole fraction of h2o
+
+            if 300 <= data['lev'][k] <= 1000:
+                # Relace H2O mole fractions that are too small
+                if data['RH'][k] < 30. / data['T'][k]:
+                    if not muted:
+                        print('Replacing too small H2O at {:.2f} hPa; H2O_WMF={:.3e}; {:.3e}; RH={:.3f}'.format(data['lev'][k],h2o_wmf,svp/data['T'][k],data['RH'][k],1.0))
+                    data['RH'][k] = 30./data['lev'][k]
+                    h2o_wmf = svp*data['RH'][k]/data['lev'][k]
+                    data['H2O_DMF'][k] = h2o_wmf/(1-h2o_wmf)
+                    if not muted:
+                        print('svp,h2o_wmf,h2o_dmf',svp,h2o_wmf,data['H2O_DMF'][k],data['RH'][k])
+
+            # Replace H2O mole fractions that are too large (super-saturated)  GCT 2015-08-05
+            if data['RH'][k] > 1.0:
+                if not muted:
+                    print('Replacing too large H2O at {:.2f} hPa; H2O_WMF={:.3e}; {:.3e}; RH={:.3f}'.format(data['lev'][k],h2o_wmf,svp/data['T'][k],data['RH'][k],1.0))
+                data['RH'][k] = 1.0
+                h2o_wmf = svp*data['RH'][k]/data['T'][k]
+                data['H2O_DMF'][k] = h2o_wmf/(1-h2o_wmf)
+
+            for key in prof_var_order:
+                if key not in computed_keys:
+                    line_dict[key] = data[key][k]
+
+            #################################
+            # Calculated derived quantities #
+            #################################
+
+            line_dict['mmw'] = compute_mmw(h2o_wmf)
+            # compute potential temperature
+            line_dict['PT'] = data['T'][k]*(1000.0/data['lev'][k])**0.286
+            if func is None:
+                line_dict['EL'] = None
+            else:
+                # compute equivalent latitude; 1e6 converts EPV to PVU (1e-6 K . m2 / kg / s)
+                line_dict['EL'] = func(line_dict['EPV']*1e6, line_dict['PT'])[0]
+
+            for key in line_dict.keys():
+                scale = mod_var_fmt_info[key]['scale']
+                line_dict[key] *= scale
+
+            mod_content += [fmt.format(**line_dict)]
+            for outkey, linekey in final_data_keys.items():
+                output_dict[outkey][k] = line_dict[linekey]
+
+    output_dict['constants'] = {k: v for k, v in zip(mod_constant_names, mod_constants)}
+
+    with open(mod_path,'w') as outfile:
+        outfile.writelines(mod_content)
+
+    if not muted:
+        print(mod_path)
+
+    return output_dict
+
+def trilinear_interp(DATA,varlist,site_lon_360,site_lat,site_tim):
+    """
+    Evaluates  fout = fin(xx,yy,*,tt)
+    Result is a 1-vector
+    """
+    INTERP_DATA = {}
+
+    dx = DATA['lon'][1]-DATA['lon'][0]
+    dy = DATA['lat'][1]-DATA['lat'][0]
+    dt = DATA['time'][1]-DATA['time'][0]
+
+    xx = (site_lon_360-DATA['lon'][0])/dx
+    yy = (site_lat-DATA['lat'][0])/dy
+    tt = (site_tim-DATA['time'][0])/dt
+
+    nxx =  len(DATA['lon'])
+    nyy =  len(DATA['lat'])
+    ntt =  len(DATA['time'])
+
+    index_xx = int(xx)
+    ixpomnxx = (index_xx+1) % nxx
+    fr_xx = xx-index_xx
+
+    index_yy = int(yy)
+    if index_yy > nyy-2:
+        index_yy = nyy-2  #  avoid array-bound violation at SP
+    fr_yy = yy-index_yy
+
+    index_tt = int(tt)
+
+    if index_tt < 0:
+        index_tt = 0          # Prevent Jan 1 problem
+    if index_tt+1 > ntt-1:
+        index_tt = ntt-2  # Prevent Dec 31 problem
+
+    fr_tt=tt-index_tt  #  Should be between 0 and 1 when interpolating in time
+
+    if (fr_tt < -1) or (fr_tt > 2):
+        print('Excessive time extrapolation:',fr_tt,' time-steps   =',fr_tt*dt,' days')
+        print(' tt= ',tt,'  index_tt=',index_tt,'  fr_tt=',fr_tt)
+        print('input file does not cover the full range of dates')
+        print('site_tim',site_tim)
+        print('tim_XX',DATA['time'])
+        input() # will hold the program until something is typed in commandline
+
+    if (fr_xx < 0) or (fr_xx > 1):
+        print('Excessive longitude extrapolation:',fr_xx,' steps   =',fr_xx*dx,' deg')
+        print(' xx= ',xx,'  index_xx=',index_xx,'  fr_xx=',fr_xx)
+        print('input file does not cover the full range of longitudes')
+        input() # will hold the program until something is typed in commandline
+
+    if (fr_yy < 0) or (fr_yy > 1):
+        print('Excessive latitude extrapolation:',fr_yy-1,' steps   =',(fr_yy-1)*dy,' deg')
+        print(' yy= ',yy,'  index_yy=',index_yy,'  fr_yy=',fr_yy)
+        print('input file does not cover the full range of latitudes')
+        input() # will hold the program until something is typed in commandline
+
+    if (fr_tt < 0) or (fr_tt > 1):
+        print(' Warning: time extrapolation of ',fr_tt,' time-steps')
+    if (fr_xx < 0) or (fr_xx > 1):
+        print(' Warning: longitude extrapolation of ',fr_xx,' steps')
+    if (fr_yy < 0) or (fr_yy > 1):
+        print(' Warning: latitude extrapolation of ',fr_yy,' steps')
+
+    for varname in varlist:
+
+        fin = DATA[varname]
+
+        if fin.ndim==4:
+            fout =	((fin[index_tt,:,index_yy,index_xx]*(1.0-fr_xx) \
+                        + fin[index_tt,:,index_yy,ixpomnxx]*fr_xx)*(1.0-fr_yy) \
+                       + (fin[index_tt,:,index_yy+1,index_xx]*(1.0-fr_xx) \
+                          + fin[index_tt,:,index_yy+1,ixpomnxx]*fr_xx)*fr_yy)*(1.0-fr_tt) \
+                      + ((fin[index_tt+1,:,index_yy,index_xx]*(1.0-fr_xx) \
+                          + fin[index_tt+1,:,index_yy,ixpomnxx]*fr_xx)*(1.0-fr_yy) \
+                         + (fin[index_tt+1,:,index_yy+1,index_xx]*(1.0-fr_xx) \
+                            + fin[index_tt+1,:,index_yy+1,ixpomnxx]*fr_xx)*fr_yy)*fr_tt
+        elif fin.ndim==3: # for data that do not have the vertical dimension
+            fout =	((fin[index_tt,index_yy,index_xx]*(1.0-fr_xx) \
+                        + fin[index_tt,index_yy,ixpomnxx]*fr_xx)*(1.0-fr_yy) \
+                       + (fin[index_tt,index_yy+1,index_xx]*(1.0-fr_xx) \
+                          + fin[index_tt,index_yy+1,ixpomnxx]*fr_xx)*fr_yy)*(1.0-fr_tt) \
+                      + ((fin[index_tt+1,index_yy,index_xx]*(1.0-fr_xx) \
+                          + fin[index_tt+1,index_yy,ixpomnxx]*fr_xx)*(1.0-fr_yy) \
+                         + (fin[index_tt+1,index_yy+1,index_xx]*(1.0-fr_xx) \
+                            + fin[index_tt+1,index_yy+1,ixpomnxx]*fr_xx)*fr_yy)*fr_tt
+        else:
+            print('Data has unexpected dimensions, ndim =',fin.ndim)
+            sys.exit()
+
+        INTERP_DATA[varname] = fout*DATA['scale_factor_'+varname] + DATA['add_offset_'+varname]
+
+    return INTERP_DATA
+
+def read_data(dataset, varlist, lat_lon_box=0):
+    """
+    for ncep files "dataset" is the full path to the netcdf file
+
+    for merra files "dataset" is a pydap.model.DatasetType object
+    """
+    DATA = {}
+
+    opendap = type(dataset)!=netCDF4._netCDF4.Dataset
+
+    if lat_lon_box == 0: # ncep mode
+
+        varlist += ['level','lat','lon','time']
+
+        for varname in varlist:
+            DATA[varname] = dataset[varname][:]
+
+            for attribute in ['add_offset','scale_factor']:
+                try:
+                    DATA['add_offset_'+varname] = dataset[varname].getncattr('add_offset')
+                except:
+                    DATA['add_offset_'+varname] = 0.0
+                    DATA['scale_factor_'+varname] = 1.0
+
+    else: # merra/geos5 mode
+
+        min_lat_ID, max_lat_ID, min_lon_ID, max_lon_ID = lat_lon_box
+
+        DATA['lat'] = dataset['lat'][min_lat_ID:max_lat_ID] 	# Read in variable 'lat'
+        DATA['lon'] = dataset['lon'][min_lon_ID:max_lon_ID] 	# Read in variable 'lon'
+        DATA['time'] = dataset['time'][:]	# Read in variable 'time'
+
+        try:
+            dataset['lev']
+        except:
+            pass
+        else:
+            if dataset['lev'].shape[0] == 72:
+                DATA['lev'] = dataset['PL'][:,:,min_lat_ID:max_lat_ID,min_lon_ID:max_lon_ID]	# the merra 72 mid level pressures are not fixed
+            elif dataset['lev'].shape[0] == 42:
+                DATA['lev'] = dataset['lev'][:]	# the 42 levels data is on a fixed pressure grid
+            else:
+                DATA['lev'] = dataset['PS'][:,min_lat_ID:max_lat_ID,min_lon_ID:max_lon_ID] # surface data doesn't have a 'lev' variable
+
+        if opendap:
+            for varname in ['time','lev','lat','lon']:
+                try:
+                    DATA[varname] = DATA[varname].data
+                except KeyError as IndexError:
+                    pass
+
+        # get longitudes as 0 -> 360 instead of -180 -> 180, needed for trilinear_interp
+        for i,elem in enumerate(DATA['lon']):
+            if elem < 0:
+                DATA['lon'][i] = elem + 360.0
+
+        for varname in varlist:
+
+            if dataset[varname].ndim == 4:
+                DATA[varname] = dataset[varname][:,:,min_lat_ID:max_lat_ID,min_lon_ID:max_lon_ID] 	# Read in variable varname
+            else:
+                DATA[varname] = dataset[varname][:,min_lat_ID:max_lat_ID,min_lon_ID:max_lon_ID] 	# Read in variable varname
+            if opendap or ('Masked' in str(type(DATA[varname]))):
+                DATA[varname] = DATA[varname].data
+
+            for attribute in ['add_offset','scale_factor']:
+                try:
+                    DATA[attribute+'_'+varname] = dataset[varname].getncattr(attribute)
+                except:
+                    DATA['add_offset_'+varname] = 0.0
+                    DATA['scale_factor_'+varname] = 1.0
+
+            print(varname, DATA[varname].shape)
+
+    time_units = dataset['time'].units  # string containing definition of time units
+
+    # two lines to parse the date (no longer need to worry about before/after 2014)
+    date_list = re.findall(r"[\w]+",time_units.split(' since ')[1])
+    common_date_format = '{:0>4}-{:0>2}-{:0>2} {:0>2}:{:0>2}:{:0>2}'.format(*date_list)
+
+    start_date = datetime.strptime(common_date_format,'%Y-%m-%d %H:%M:%S')
+    with warnings.catch_warnings(): # silence the astropy erfa warning that triggers for dates prior to UTC (datasets can have epoch as 1800-01-01)
+        warnings.simplefilter("ignore")
+        astropy_start_date = Time(start_date)
+
+    DATA['julday0'] = astropy_start_date.jd # gives same results as IDL's JULDAY function that is used in mod_maker.pro
+
+    return DATA
+
+def querry_indices(dataset,site_lat,site_lon_180,box_lat_half_width,box_lon_half_width):
+    """
+    Set up a lat-lon box for the data querry
+
+    Unlike with ncep, this will only use 3-hourly files for interpolation, so no time box is defined
+
+    NOTE: merra lat -90 -> +90 ;  merra lon -180 -> +179.375
+
+    To be certain to get two points on both side of the site lat and lon, use the grid resolution
+    """
+    # define 2xbox_lat_half_width°x2xbox_lon_half_width° lat-lon box centered on the site lat-lon
+    min_lat, max_lat = site_lat-box_lat_half_width, site_lat+box_lat_half_width
+    min_lon, max_lon = site_lon_180-box_lon_half_width, site_lon_180+box_lon_half_width
+
+    # handle edge cases
+    if min_lat < -90:
+        min_lat = -(90-abs(90-min_lat))
+    if max_lat > 90:
+        max_lat = 90-abs(90-max_lat)
+
+    if max_lat < min_lat:
+        swap = max_lat
+        max_lat = min_lat
+        min_lat = swap
+
+    if min_lon < -180:
+        min_lon = 180 - abs(180-min_lon)
+    if max_lon > 180:
+        max_lon = - (180 - abs(180-max_lon))
+
+    if max_lon < min_lon:
+        swap = max_lon
+        max_lon = min_lon
+        min_lon = swap
+
+    # read the latitudes and longitudes from the merra file
+    if type(dataset)==netCDF4._netCDF4.Dataset:
+        merra_lon = dataset['lon'][:]
+        merra_lat = dataset['lat'][:]
+    elif type(dataset)==list:
+        merra_lat = dataset[0]
+        merra_lon = dataset[1]
+    else: # for opendap datasets
+        merra_lon = dataset['lon'][:].data
+        merra_lat = dataset['lat'][:].data
+
+    # get the indices of merra longitudes and latitudes that fit in the lat-lon box
+    merra_lon_in_box_IDs = np.where((merra_lon>=min_lon) & (merra_lon<=max_lon))[0]
+    merra_lat_in_box_IDs = np.where((merra_lat>=min_lat) & (merra_lat<=max_lat))[0]
+
+    nlon = np.size(merra_lon)
+    nlat = np.size(merra_lat)
+    min_lat_ID, max_lat_ID = merra_lat_in_box_IDs[0], (merra_lat_in_box_IDs[-1]+1) % nlat
+    min_lon_ID, max_lon_ID = merra_lon_in_box_IDs[0], (merra_lon_in_box_IDs[-1]+1) % nlon
+    # +1 because ARRAY[i:j] in python will return elements i to j-1
+    # take the modulus of the second index because if you have a lat/lon near the end of a MERRA grid we need to
+    # wrap around in the interpolation and interpolate between points on either end of the grid (periodic bdy condition)
+
+    return [min_lat_ID, max_lat_ID, min_lon_ID, max_lon_ID]
+
+# ncep has geopotential height profiles, not merra(?, only surface), so I need to convert geometric heights to geopotential heights
+# the idl code uses a fixed radius for the radius of earth (6378.137 km), below the gravity routine of gsetup is used
+# also the surface geopotential height of merra is in units of m2 s-2, so it must be divided by surface gravity
+
+def read_merradap(username,password,mode,site_lon_180,site_lat,gravity_at_lat,date,end_date,time_step,varlist,surf_varlist,muted):
+    """
+    Read MERRA2 data via opendap.
+
+    This has to connect to the daily netcdf files, and then concatenate the subsetted datasets.
+
+    This is EXTREMELY slow, should probably make that use separate to generate local files, and then use to files in mod_maker
+    """
+    DATA = {}
+    SURF_DATA = {}
+
+    if '42' in mode:
+        letter = 'P'
+    elif '72' in mode:
+        letter = 'V'
+        varlist += ['PL']
+
+    old_UTC_date = ''
+    urllist = []
+    surface_urllist = []
+    if not muted:
+        print('\n\t-Making lists of URLs')
+    while date < end_date:
+        UTC_date = date + timedelta(hours = -site_lon_180/15.0) # merra times are in UTC, so the date may be different than the local date, make sure to use the UTC date to querry the file
+        if (UTC_date.strftime('%Y%m%d') != old_UTC_date):
+            if not muted:
+                print('\t\t',UTC_date.strftime('%Y-%m-%d'))
+            urllist += ['https://goldsmr5.gesdisc.eosdis.nasa.gov/opendap/hyrax/MERRA2/M2I3N{}ASM.5.12.4/{:0>4}/{:0>2}/MERRA2_400.inst3_3d_asm_N{}.{:0>4}{:0>2}{:0>2}.nc4'.format(letter,UTC_date.year,UTC_date.month,letter.lower(),UTC_date.year,UTC_date.month,UTC_date.day)]
+            surface_urllist += ['https://goldsmr4.gesdisc.eosdis.nasa.gov/opendap/hyrax/MERRA2/M2I1NXASM.5.12.4/{:0>4}/{:0>2}/MERRA2_400.inst1_2d_asm_Nx.{:0>4}{:0>2}{:0>2}.nc4'.format(UTC_date.year,UTC_date.month,UTC_date.year,UTC_date.month,UTC_date.day)]
+            if old_UTC_date == '':
+                session = setup_session(username,password,check_url=urllist[0]) # just need to setup the authentication session once
+        old_UTC_date = UTC_date.strftime('%Y%m%d')
+        date = date + time_step
+
+    # multi-level data
+    if not muted:
+        print('\nNow doing multi-level data')
+        print('\t-Connecting to datasets ...')
+    store_list = [xarray.backends.PydapDataStore.open(url,session) for url in urllist]
+    dataset_list = [xarray.open_dataset(store) for store in store_list]
+    if not muted:
+        print('\t-Datasets opened')
+    min_lat_ID,max_lat_ID,min_lon_ID,max_lon_ID = querry_indices(dataset_list[0],site_lat,site_lon_180,2.5,2.5) # just need to get the lat/lon box once
+    subsest_dataset_list = [dataset[{'lat':list(range(min_lat_ID,max_lat_ID+1)),'lon':list(range(min_lon_ID,max_lon_ID+1))}] for dataset in dataset_list]
+    if not muted:
+        print('\t-Datasets subsetted')
+        print('\t-Merging datasets (time consuming)')
+    merged_dataset = xarray.concat(subsest_dataset_list,'time')
+    merged_dataset = merged_dataset.fillna(1e15)
+
+    # single-level data
+    if not muted:
+        print('\nNow doing single-level data')
+        print('\t-Connecting to datasets ...')
+    surface_store_list = [xarray.backends.PydapDataStore.open(url,session) for url in surface_urllist]
+    surface_dataset_list = [xarray.open_dataset(store) for store in surface_store_list]
+    if not muted:
+        print('\t-Datasets opened')
+    subsest_surface_dataset_list = [dataset[{'lat':list(range(min_lat_ID,max_lat_ID+1)),'lon':list(range(min_lon_ID,max_lon_ID+1))}] for dataset in surface_dataset_list]
+    if not muted:
+        print('\t-Datasets subsetted')
+        print('\t-Merging datasets (time consuming)')
+    merged_surface_dataset = xarray.concat(subsest_surface_dataset_list,'time')
+    merged_surface_dataset = merged_surface_dataset.fillna(1e15)
+
+    for varname in varlist:
+        DATA[varname] = merged_dataset[varname].data
+        DATA['add_offset_'+varname] = 0.0
+        DATA['scale_factor_'+varname] = 1.0
+    for varname in surf_varlist:
+        SURF_DATA[varname] = merged_surface_dataset[varname].data
+        SURF_DATA['add_offset_'+varname] = 0.0
+        SURF_DATA['scale_factor_'+varname] = 1.0
+
+    for varname in ['time','lat','lon']:
+        DATA[varname] = merged_dataset[varname].data
+        SURF_DATA[varname] = merged_surface_dataset[varname].data
+    DATA['lev'] = merged_dataset['lev'].data
+
+    DATA['PHIS'] = DATA['PHIS'] / gravity_at_lat # convert from m2 s-2 to m
+
+    delta_time = [(i-DATA['time'][0]).astype('timedelta64[h]') / np.timedelta64(1,'h') for i in DATA['time']] # hours since base time
+    surf_delta_time = [(i-SURF_DATA['time'][0]).astype('timedelta64[h]') / np.timedelta64(1,'h') for i in SURF_DATA['time']] # hours since base time
+
+    DATA['julday0'] = Time(str(DATA['time'][0]),format="isot").jd
+    SURF_DATA['julday0'] = Time(str(SURF_DATA['time'][0]),format="isot").jd
+
+    DATA['time'] = delta_time
+    SURF_DATA['time'] = surf_delta_time
+
+    # get longitudes as 0 -> 360 instead of -180 -> 180, needed for trilinear_interp
+    for i,elem in enumerate(DATA['lon']):
+        if elem < 0:
+            DATA['lon'][i] = elem + 360.0
+    for i,elem in enumerate(SURF_DATA['lon']):
+        if elem < 0:
+            SURF_DATA['lon'][i] = elem + 360.0
+
+    return DATA, SURF_DATA
+
+def read_ncep(ncdf_path,year):
+    """
+    Read data from yearly NCEP netcdf files and return it in one dictionary
+    """
+
+    # path to the netcdf files
+    ncdf_AT_file = os.path.join(ncdf_path,'.'.join(['air','{:0>4}'.format(year),'nc']))
+    ncdf_GH_file = os.path.join(ncdf_path,'.'.join(['hgt','{:0>4}'.format(year),'nc']))
+    ncdf_SH_file = os.path.join(ncdf_path,'.'.join(['shum','{:0>4}'.format(year),'nc']))
+
+    print('Read global',year,'NCEP data ...')
+    # Air Temperature
+    DATA = read_data(netCDF4.Dataset(ncdf_AT_file,'r'), ['air'])
+    if len(DATA['air']) < 17:
+        print('Need 17 levels of AT data: found only ',len(lev_AT))
+
+    # Specific Humidity
+    SHUM_DATA = read_data(netCDF4.Dataset(ncdf_SH_file,'r'), ['shum'])
+    if len(SHUM_DATA['level']) <  8:
+        print('Need  8 levels of SH data: found only ',len(lev_SH))
+
+    if list(SHUM_DATA['level'])!=list(DATA['level'][:len(SHUM_DATA['level'])]):
+        print('Warning: air and shum do not share the same lower pressure levels')
+
+    DATA.update(SHUM_DATA)
+
+    # Geopotential Height
+    GH_DATA = read_data(netCDF4.Dataset(ncdf_GH_file,'r'), ['hgt'])
+    if len(GH_DATA['level']) < 17:
+        print('Need 17 levels of GH data: found only ',len(lev_GH))
+
+    DATA.update(GH_DATA)
+
+    for key in DATA:
+        if 'air' in key:
+            DATA[key.replace('air','T')] = DATA[key]
+            del DATA[key]
+        if 'hgt' in key:
+            DATA[key.replace('hgt','H')] = DATA[key]
+            del DATA[key]
+        if 'shum' in key:
+            DATA[key.replace('shum','QV')] = DATA[key]
+            del DATA[key]
+
+    DATA['lev'] = DATA['level']
+    del DATA['level']
+
+    return DATA
+
+def read_global(ncdf_path,mode,site_lat,site_lon_180,gravity_at_lat,varlist,surf_varlist,muted):
+    """
+    Read data from GEOS5 and MERRA2 datasets
+
+    This assumes those are saved locally in GGGPATH/ncdf with two files per dataset (inst3_3d_asm_np and inst3_2d_asm_nx)
+    """
+
+    key_dict = {'merraglob':'MERRA','fpglob':'_fp_','fpitglob':'_fpit_'}
+
+    # assumes only one file with all the data exists in the GGGPATH/ncdf folder
+    # path to the netcdf file
+    ncdf_list = [i for i in os.listdir(ncdf_path) if key_dict[mode] in i]
+
+    ncdf_file = [i for i in ncdf_list if '3d' in i][0]
+    dataset = netCDF4.Dataset(os.path.join(ncdf_path,ncdf_file),'r')
+
+    surf_file = [i for i in ncdf_list if '2d' in i][0]
+    surface_dataset = netCDF4.Dataset(os.path.join(ncdf_path,surf_file),'r')
+
+    if not muted:
+        print(ncdf_file)
+        print(surf_file)
+
+    # get the min/max lat-lon indices of merra lat-lon that lies within a given box.
+    # geos5-fp has a smaller grid than merra2 amd geos5-fp-it
+    box_lat_half_width = float(dataset.LatitudeResolution)
+    box_lon_half_width = float(dataset.LongitudeResolution)
+    lat_lon_box = querry_indices(dataset,site_lat,site_lon_180,box_lat_half_width,box_lon_half_width)
+
+    # multi-level data
+    if not muted:
+        print('Read global',mode,'multi-level data ...')
+    DATA = read_data(dataset,varlist,lat_lon_box)
+    DATA['PHIS'] = DATA['PHIS'] / gravity_at_lat # convert from m2 s-2 to m
+
+    # single level data
+    if not muted:
+        print('Read global',mode,'single-level data ...')
+    SURF_DATA = read_data(surface_dataset,surf_varlist,lat_lon_box)
+
+    # merra/geos time is minutes since base time, need to convert to hours
+    DATA['time'] = DATA['time'] / 60.0
+    SURF_DATA['time'] = SURF_DATA['time'] / 60.0
+
+    return DATA,SURF_DATA
+
+def equivalent_latitude_functions(ncdf_path,mode,start=None,end=None,muted=False):
+    """
+    Inputs:
+        - dataset: global dataset for fp, fp-it, or merra
+
+    Outputs:
+        - func_dict: list of functions, at each dataset time, to get equivalent latitude for a given PV and PT
+
+    e.g. for the ith time, to get equivalent latitude for PV and PT: eq_lat = func_dict[i](PV,PT)
+
+    takes ~ 3-4 minutes per date
+    """
+
+    key_dict = {'merraglob':'MERRA','fpglob':'_fp_','fpitglob':'_fpit_'}
+
+    ncdf_list = [i for i in os.listdir(ncdf_path) if key_dict[mode] in i]
+
+    ncdf_file = [i for i in ncdf_list if '3d' in i][0]
+    dataset = netCDF4.Dataset(os.path.join(ncdf_path,ncdf_file),'r')
+
+    if not muted:
+        print('\nGenerating equivalent latitude functions ...')
+
+    lat = dataset['lat'][:]
+    lat[180] = 0.0
+    lon = dataset['lon'][:]
+    pres = dataset['lev'][:]
+    date = netCDF4.num2date(dataset['time'][:],dataset['time'].units)
+
+    EPV = (dataset['EPV'][0]*1e6).data
+
+    ntim,nlev,nlat,nlon = [dataset.dimensions[i].size for i in dataset.dimensions]
+    if not muted:
+        print('time,lev,lat,lon',(ntim,nlev,nlat,nlon))
+
+    select_dates = date[date>=start]
+    select_dates = select_dates[select_dates<=end]
+    date_inds = [np.where(date==np.datetime64(i))[0][0] for i in select_dates]
+    ntim = len(date_inds)
+
+    # Get the area of each grid cell
+    lat_res = float(dataset.LatitudeResolution)
+    lon_res = float(dataset.LongitudeResolution)
+
+    lon_res = np.radians(lon_res)
+    lat_half_res = 0.5*lat_res
+
+    area = np.zeros([nlat,nlon])
+    earth_area = 0
+    for j in range(nlat):
+        Slat = lat[j]-lat_half_res
+        Nlat = lat[j]+lat_half_res
+
+        Slat = np.radians(Slat)
+        Nlat = np.radians(Nlat)
+        for i in range(nlon):
+            area[j,i] = lon_res*np.abs(sin(Slat)-sin(Nlat))
+
+    earth_area = np.sum(area)
+
+    if abs(np.sum(area)-earth_area)>0.0001:
+        area = area*4*np.pi/earth_area
+
+    # used to compute potential temperature PT = T*(P0/P)**0.286; this is the (P0/P)**0.286 which is computed once here instead of many times in the dates loop
+    coeff = (1000.0/pres)**0.286
+    coeff_mat = np.zeros([nlev,nlat,nlon])
+    for i in range(nlat):
+        for j in range(nlon):
+            coeff_mat[:,i,j] = coeff
+
+    nmin = [0.125]
+    func_dict = {} # dictionary mapping each time to the corresponding equivalent latitude function
+    total_start = time.time()
+    for t in date_inds: # loop over dates
+        start = time.time()
+        if not muted:
+            sys.stdout.write('\r\tDate {:4d} / {:4d} ; finish in about {:.1f} minutes'.format(t+1,ntim,np.mean(nmin)*(ntim-t)))
+            sys.stdout.flush()
+
+        # Compute potential temperature
+        PT = (dataset['T'][t]*coeff_mat).data
+
+        EPV = (dataset['EPV'][t].data)*1e6 # Potential vorticity in PVU = 1e-6 K . m2 / kg / s
+
+        # Get rid of fill values, this fills the bottom of profiles with the first valid value
+        PT[PT>1e4]=np.nan
+        EPV[EPV>1e8]=np.nan
+        for i in range(nlat):
+            pd.DataFrame(PT[:,i,:]).fillna(method='bfill',axis=0,inplace=True)
+            pd.DataFrame(EPV[:,i,:]).fillna(method='bfill',axis=0,inplace=True)
+
+        # Define a fixed potential temperature grid, with increasing spacing
+        #fixed_PT = np.arange(np.min(PT),np.max(PT),20) # fixed potential temperature grid
+        fixed_PT = sorted(list(set(list(range(int(np.min(PT)),300,2))+list(range(300,350,5))+list(range(350,500,10))+list(range(500,750,20))+list(range(750,1000,30))+list(range(1000,int(np.max(PT)),100)))))
+        new_nlev = len(fixed_PT)
+
+        # Get PV on the fixed PT levels
+        new_EPV = np.zeros([new_nlev,nlat,nlon])
+        for i in range(nlat):
+            for j in range(nlon):
+                new_EPV[:,i,j] = np.interp(fixed_PT,PT[:,i,j],EPV[:,i,j])
+
+        # Compute equivalent latitudes
+        EL = np.zeros([new_nlev,100])
+        EPV_thresh = np.zeros([new_nlev,100])
+        for k in range(new_nlev): # loop over potential temperature levels
+            maxPV = np.max(new_EPV[k]) # global max PV
+            minPV = np.min(new_EPV[k]) # global min PV
+
+            # define 100 PV values between the min and max PV
+            EPV_thresh[k] = np.linspace(minPV,maxPV,100)
+
+            for l,thresh in enumerate(EPV_thresh[k]):
+                area_total = np.sum(area[new_EPV[k]>=thresh])
+                EL[k,l] = arcsin(1-area_total/(2*np.pi))*90.0*2/np.pi
+
+        # Define a fixed potentital vorticity grid, with increasing spacing away from 0
+        #fixed_PV = np.arange(np.min(EPV_thresh),np.max(EPV_thresh)+10,10) # fixed PV grid
+        fixed_PV = sorted(list(set(list(range(int(np.min(EPV_thresh)-50),-1000,50))+list(range(-1000,-500,20))+list(range(-500,-100,10))+list(range(-100,-10,1))+list(np.arange(-10,-1,0.1))+list(np.arange(-1,1,0.01))+list(np.arange(1,10,0.1))+list(range(10,100,1))+list(range(100,500,10))+list(range(500,1000,20))+list(range(1000,int(np.max(EPV_thresh)+50),50)))))
+        if 0.0 not in fixed_PV: # need a point at 0.0 for the interpolations to work better
+            fixed_PV = np.sort(np.append(fixed_PV,0.0))
+
+        # Generate interpolating function to get EL for a given PV and PT
+        interp_EL = np.zeros([new_nlev,len(fixed_PV)])
+        for k in range(new_nlev):
+            interp_EL[k] = np.interp(fixed_PV,EPV_thresh[k],EL[k])
+
+        func_dict[date[t]] = interp2d(fixed_PV,fixed_PT,interp_EL)
+
+        end = time.time()
+        nmin.append(int(end-start)/60.0)
+
+    actual_time = (time.time()-total_start)/60.0
+    predicted_time = 0.125*ntim
+    if not muted:
+        print('\nPredicted to finish in {:.1f} minutes\nActually finished in {:.1f} minutes'.format(predicted_time,actual_time))
+
+    dataset.close()
+
+    return func_dict
+
+def parse_args(parser=None):
+    """
+    parse commandline arguments (see code header or README.md)
+    """
+    def parse_date(datestr):
+        try:
+            date_out = datetime.strptime(datestr, '%Y%m%d')
+        except ValueError:
+            date_out = datetime.strptime(datestr, '%Y%m%d_%H')
+        return date_out
+
+    def parse_date_range(datestr):
+        dates = datestr.split('-')
+        start_date = parse_date(dates[0])
+        if len(dates) > 1:
+            end_date = parse_date(dates[1])
+        else:
+            end_date = start_date + timedelta(days=1)
+
+        return start_date, end_date
+
+    # For Py3 compatibility, convert keys iterator into an explicit list.
+    valid_site_ids = list(site_dict.keys())
+
+    description = 'Generate TCCON .mod files'
+    if parser is None:
+        parser = argparse.ArgumentParser(description=description)
+        am_i_main = True
+    else:
+        parser.description = description
+        am_i_main = False
+
+    parser.add_argument('date_range', type=parse_date_range,
+                        help='The range of dates to generate .mod files for. May be given as YYYYMMDD-YYYYMMDD, or '
+                             'YYYYMMDD_HH-YYYYMMDD_HH, where the ending date is exclusive. A single date may be given, '
+                             'in which case the ending date is assumed to be one day later.')
+    parser.add_argument('GEOS_path', help='Path to the GEOS FP(-IT) netCDF files. Must be directory with subdirectories '
+                                          'Nx and Np, containing surface and profile paths respectively.')
+    parser.add_argument('-s', '--save-path', help='Location to save .mod files to. Subdirectories organized by met type, '
+                                                  'site, and vertical/slant .mod files will be created. If not given, '
+                                                  'will attempt to save files under $GGGPATH/models/gnd')
+    parser.add_argument('--keep-latlon-prec', action='store_true', help='Retain lat/lon to 2 decimals in the .mod file names')
+    parser.add_argument('--save-in-local', action='store_false', dest='save_in_utc',
+                        help='Use local time in .mod file name, instead of UTC')
+    parser.add_argument('-q', '--quiet', dest='muted', action='store_true', help='Suppress log output to command line.')
+    parser.add_argument('--slant', action='store_true', help='Generate slant .mod files, in addition to vertical .mod '
+                                                             'files.')
+    parser.add_argument('--alt', type=float, help='Site altitude in meters, if defining a custom site.')
+    parser.add_argument('--lon', type=float, help='Site longitude in degrees east, if defining a custom site. Values '
+                                                  'should be positive; i.e. 90 W should be given as 270.')
+    parser.add_argument('--lat', type=float, help='Site latitude, in degrees (north = positive, south = negative).')
+    parser.add_argument('--site', dest='site_abbrv', choices=valid_site_ids, help='Two-letter site abbreviation. '
+                                                                                  'Providing this will produce .mod '
+                                                                                  'files only for that site.')
+
+    if am_i_main:
+        arg_dict = vars(parser.parse_args())
+
+        # Error checking and some splitting of variables
+        arg_dict['start_date'], arg_dict['end_date'] = arg_dict['date_range']
+        if arg_dict['end_date'] < arg_dict['start_date']:
+            shell_error('Error: end of date range (if given) must be after the start')
+        if not os.path.exists(arg_dict['GEOS_path']):
+            shell_error('Given GEOS data path ({}) does not exist'.format(arg_dict['GEOS_path']))
+
+        return arg_dict
+    else:
+        parser.set_defaults(driver_fxn=driver)
+
+
+def mod_file_name(date,time_step,site_lat,site_lon_180,ew,ns,mod_path,round_latlon=True,in_utc=True):
+
+    YYYYMMDD = date.strftime('%Y%m%d')
+    HHMM = date.strftime('%H%M')
+    if in_utc:
+        HHMM += 'Z'
+    if round_latlon:
+        site_lat = round(abs(site_lat))
+        site_lon = round(abs(site_lon_180))
+        latlon_precision = 0
+    else:
+        site_lat = abs(site_lat)
+        site_lon = abs(site_lon_180)
+        latlon_precision = 2
+    if time_step < timedelta(days=1):
+        mod_fmt = '{{ymd}}_{{hm}}_{{lat:0>2.{prec}f}}{{ns:>1}}_{{lon:0>3.{prec}f}}{{ew:>1}}.mod'.format(prec=latlon_precision)
+    else:
+        mod_fmt = '{{ymd}}_{{lat:0>2.{prec}f}}{{ns:>1}}_{{lon:0>3.{prec}f}}{{ew:>1}}.mod'.format(prec=latlon_precision)
+
+    mod_name = mod_fmt.format(ymd=YYYYMMDD, hm=HHMM, lat=site_lat, ns=ns, lon=site_lon, ew=ew)
+    return mod_name
+
+def GEOS_files(GEOS_path, start_date, end_date):
+
+    # all GEOS5-FPIT Np/Nx files and their dates. Use 'glob' to avoid listing other files (e.g. the download link list)
+    # in the directory. Whether glob.glob() and os.listdif() returns a sorted list is platform dependendent. Since the
+    # main mod_maker logic depends on the profile and surface file lists being in the same order, we need to sort them.
+    ncdf_list = np.array(sorted(glob.glob(os.path.join(GEOS_path, 'GEOS*.nc4'))))
+    ncdf_basenames = [os.path.basename(f) for f in ncdf_list]
+    ncdf_dates = np.array([mod_utils.datetime_from_geos_filename(elem) for elem in ncdf_basenames])
+
+    # just the one between the 'start_date' and 'end_date' dates
+    select_files = ncdf_list[(ncdf_dates>=start_date) & (ncdf_dates<end_date)]
+    select_dates = ncdf_dates[(ncdf_dates>=start_date) & (ncdf_dates<end_date)]
+
+    if len(select_dates) == 0:
+        print('No GEOS files between',start_date,end_date)
+        sys.exit()
+
+    return select_files,select_dates
+
+
+def equivalent_latitude_functions_geos(GEOS_path, start_date=None, end_date=None, muted=False, **kwargs):
+    """
+    Inputs:
+        - GEOS_path: full path to the folder containing GEOS5-fpit files, an 'Np' folder with 3-hourly files is expected under that path
+        - start_date: datetime object
+        - end_date: datetime object (exclusive)
+        - muted: if True there will be no print statements
+    Outputs:
+        - func_dict: list of functions, at each dataset time, to get equivalent latitude for a given PV and PT
+
+    e.g. for the ith time, to get equivalent latitude for PV and PT: eq_lat = func_dict[i](PV,PT)
+
+    takes ~ 3-4 minutes per date
+    """
+
+    GEOS_path = os.path.join(GEOS_path,'Np')
+
+    select_files, select_dates = GEOS_files(GEOS_path,start_date,end_date)
+
+    if not muted:
+        print('\nGenerating equivalent latitude functions for {} times'.format(len(select_dates)))
+
+    return equivalent_latitude_functions_from_geos_files(select_files, select_dates, muted=muted)
+
+
+def equivalent_latitude_functions_from_geos_files(geos_np_files, geos_dates, muted=False):
+    # Use any file for stuff that is the same in all files
+    with netCDF4.Dataset(geos_np_files[0], 'r') as dataset:
+        lat = dataset['lat'][:]
+        lat[180] = 0.0
+        lon = dataset['lon'][:]
+        pres = dataset['lev'][:]
+        ntim, nlev, nlat, nlon = dataset['EPV'].shape
+
+        # Get the area of each grid cell
+        lat_res = float(dataset.LatitudeResolution)
+        lon_res = float(dataset.LongitudeResolution)
+
+    area = mod_utils.calculate_area(lat, lon, lat_res, lon_res, muted=muted)
+
+    # pre-compute pressure coefficients for calculating potential temperature, this is the (Po/P)^(R/Cp) term
+    # TODO: test replacement with mod_utils potential temperature function
+    coeff = (1000.0 / pres) ** 0.286
+    coeff_mat = np.zeros([nlev, nlat, nlon])
+    for i in range(nlat):
+        for j in range(nlon):
+            coeff_mat[:, i, j] = coeff
+
+    ntim = len(geos_dates)
+    nmin = [0.125]
+    func_dict = {}
+    total_start = time.time()
+    for date_ID, date in enumerate(geos_dates):
+
+        start = time.time()
+        if not muted:
+            sys.stdout.write('\r\tDate {:4d} / {:4d} ; finish in about {:.1f} minutes'.format(date_ID + 1, ntim,
+                                                                                              np.mean(nmin) * (
+                                                                                                      ntim - date_ID)))
+            sys.stdout.flush()
+
+        with netCDF4.Dataset(geos_np_files[date_ID]) as dataset:
+            PT = (dataset['T'][0] * coeff_mat).data  # Compute potential temperature
+            EPV = (dataset['EPV'][0].data) * 1e6  # Potential vorticity in PVU = 1e-6 K . m2 / kg / s
+
+        func_dict[date] = mod_utils.calculate_eq_lat(EPV, PT, area)
+
+        end = time.time()
+        nmin.append(int(end - start) / 60.0)
+    # end of loop over dates
+
+    actual_time = (time.time() - total_start) / 60.0
+    predicted_time = 0.125 * ntim
+    if not muted:
+        print('\nPredicted to finish in {:.1f} minutes\nActually finished in {:.1f} minutes'.format(predicted_time,
+                                                                                                    actual_time))
+
+    return func_dict
+
+
+def equivalent_latitude_functions_from_native_geos_files(geos_nv_files, geos_dates, muted=False):
+    func_dict = dict()
+    for idx, (geos_file, date) in enumerate(zip(geos_nv_files, geos_dates)):
+        with netCDF4.Dataset(geos_file, 'r') as dataset:
+            logger.info('Calculating equivalent latitudes for {}/{} GEOS files'.format(idx+1, len(geos_nv_files)))
+            lat = dataset['lat'][:]
+            lat[np.abs(lat) < 0.001] = 0.0
+            lon = dataset['lon'][:]
+            pres = mod_utils.convert_geos_eta_coord(dataset['DELP'][0])
+            EPV = dataset['EPV'][0] * 1e6
+            PT = mod_utils.calculate_potential_temperature(pres, dataset['T'][0])
+
+            # Get the area of each grid cell
+            lat_res = float(dataset.LatitudeResolution)
+            lon_res = float(dataset.LongitudeResolution)
+            area = mod_utils.calculate_area(lat, lon, lat_res, lon_res, muted=muted)
+
+        # The native 72-level geos files are ordered space-to-surface. The equivalent latitude calculation *may* be okay
+        # with that, but I felt it was safer to just go ahead and flip them.
+        func_dict[date] = mod_utils.calculate_eq_lat(np.flip(EPV, axis=0), np.flip(PT, axis=0), area)
+
+    return func_dict
+
+
+def lat_lon_interp(data_old,lat_old,lon_old,lat_new,lon_new,IDs_list):
+    """
+    Use RectSphereBivariateSpline to interpolate in a latitude-longitude grid (rectangle over of sphere)
+
+    https://docs.scipy.org/doc/scipy/reference/generated/scipy.interpolate.RectSphereBivariateSpline.html
+
+    lat_old: array of latitude within [-90,90] degrees
+    lon_old: array of longitudes within [-180,+180[ degrees (+180 excluded)
+
+    lat_new: array of latitudest o interpolate to [-90,90]
+    lon_new: array of longitudes to interpolate to [-180,180[
+    """
+
+    # make copies of input arrays to not modify them in place
+    data_old = data_old.copy()
+    lat_old = lat_old.copy()
+    lon_old = lon_old.copy()
+    lat_new = lat_new.copy()
+    lon_new = lon_new.copy()
+
+    """	
+    # Using interpolation in rectangles on a sphere
+    lat_old = deg2rad(lat_old+90)[1:-1]
+    lon_old = deg2rad(lon_old)
+
+    data_old = data_old[1:-1,:]
+
+    func = RectSphereBivariateSpline(lat_old,lon_old,data_old)
+
+    for i,elem in enumerate(lon_new):
+        if elem<0:
+            lon_new[i] = elem + 360
+
+    data_new = func.ev(deg2rad(lat_new+90),deg2rad(lon_new))
+    """
+
+    data_new = []
+    count = 0
+    for IDs in IDs_list:
+        lat1,lat2,lon1,lon2 = IDs
+
+        lat = np.array([lat_old[lat1],lat_old[lat2]])
+        lon = np.array([lon_old[lon1],lon_old[lon2]])
+
+        data = np.array([[data_old[lat1,lon1],data_old[lat1,lon2]],[data_old[lat2,lon2],data_old[lat2,lon1]]])
+
+        data = ma.masked_where(np.isnan(data),data)
+
+        func = interp2d(lat,lon,data)
+
+        data_new.append(func(lat_new[count],lon_new[count]))
+
+        count+=1
+
+    return data_new
+
+def show_interp(data,x,y,interp_data,ilev):
+
+    max = data[ilev].max()
+    min = data[ilev].min()
+
+    pl.imshow(data[ilev],extent=(-180,180,90,-90),vmin=min,vmax=max)
+    try:
+        pl.scatter(x,y,c=np.diag(interp_data[ilev]),vmax=max,vmin=min,edgecolor='black')
+    except:
+        pl.scatter(x,y,c=interp_data[ilev],vmax=max,vmin=min,edgecolor='black')
+    pl.gca().invert_yaxis()
+    pl.xlabel('Longitude')
+    pl.ylabel('Latitude')
+    pl.title('Level {}'.format(ilev+1))
+    pl.colorbar()
+    pl.show()
+
+
+def load_chem_variables(geos_file, geos_vars, target_site_dicts, pres_levels=mod_utils._std_model_pres_levels,
+                        muted=False):
+    if not mod_utils.is_geos_on_native_grid(geos_file):
+        raise NotImplementedError('GEOS chemistry file ({}) does not appear to be on the native eta grid. This case '
+                                  'has not been implemented.')
+    # Load the chemical variables
+    with netCDF4.Dataset(geos_file, 'r') as dataset:
+        box_lat_half_width = 0.5 * float(dataset.LatitudeResolution)
+        box_lon_half_width = 0.5 * float(dataset.LongitudeResolution)
+
+        lat = dataset['lat'][:]
+        lon = dataset['lon'][:]
+
+        geos_data = dict()
+        for var in geos_vars:
+            # The native files are ordered space-to-surface, so normally we'd flip them to be surface-to-space. However,
+            # the numpy interpolation needs the coordinate to be increasing anyway, so we just leave them
+            # space-to-surface and let the interpolation flip them.
+            geos_data[var] = dataset[var][0]
+
+        geos_pres = mod_utils.convert_geos_eta_coord(dataset['DELP'][0].filled(np.nan))
+        geos_data['pres'] = geos_pres
+
+    # Handle the lat/lon interpolation
+    nlevels = np.size(pres_levels)
+    nsites = len(target_site_dicts)
+    site_data = {v: np.full([nlevels, nsites], np.nan) for v in geos_vars}
+
+    for site, subdict in target_site_dicts.items():
+        slat = subdict['lat']
+        slon = subdict['lon_180']
+        target_site_dicts[site]['IDs'] = querry_indices([lat, lon], site_lat=slat, site_lon_180=slon,
+                                                        box_lat_half_width=box_lat_half_width,
+                                                        box_lon_half_width=box_lon_half_width)
+
+    interp_geos_data = interp_geos_data_to_sites(geos_data, lat, lon, target_site_dicts, muted=muted)
+
+    # Interpolate to the standard pressure levels. Do this in log-log space since pressure and concentration typically
+    # vary exponentially with altitude.
+    std_pres_log = np.log(pres_levels)
+    import pdb;
+    pdb.set_trace()
+    for i in range(nsites):
+        pres_log = np.log(interp_geos_data['pres'][:, i])
+        for var in geos_vars:
+            var_log = np.log(interp_geos_data[var][:, i])
+            # Other parts of modmaker use scipy's interp1d without issue; but I'm more comfortable with the
+            # straightforward linear interpolation np.interp does. Sometime scipy's interpolators behave strangely.
+            var_log = np.interp(std_pres_log, pres_log, var_log, left=np.nan, right=np.nan)
+            site_data[var][:, i] = np.exp(var_log)
+
+    site_data = combine_profile_surface_data(site_data, dict(), target_site_dicts)
+
+    return site_data
+
+
+def interp_geos_data_to_sites(DATA, lat, lon, site_dict, varlist=None, muted=False):
+    """
+    Interpolate GEOS data to the lat/lon of the sites where .mod files are needed.
+
+    :param DATA: dictionary of GEOS arrays arranged levels-by-lat-by-lon. The keys must be the GEOS variable names.
+    :type DATA: dict
+
+    :param lat: the latitude vector for the GEOS arrays.
+    :type lat: :class:`numpy.ndarray`
+
+    :param lon: the longitude vector for the GEOS arrays.
+    :type lon: :class:`numpy.ndarray`
+
+    :param site_dict: the dictionary organized by site. Keys will be the site abbreviation, values must themselves
+     be dictionaries which contain the key "IDs" which are the grid cell indices returned by :func:`querry_indices`.
+    :type site_dict: dict
+
+    :param varlist: the list of variables from the GEOS data that should be interpolated to the site lat/lons.
+    :type varlist: list(str)
+
+    :param muted: set to ``True`` to silence progress messages
+    :type muted: bool
+
+    :return: a dictionary of GEOS variables as masked arrays, interpolated to the site lat/lons. The arrays will be
+     nlevels-by-nsites.
+    :rtype: dict
+    """
+    if varlist is None:
+        varlist = list(DATA.keys())
+
+    ids_list = [site_dict[site]['IDs'] for site in site_dict]
+    new_lats = np.array([site_dict[site]['lat'] for site in site_dict])
+    new_lons = np.array([site_dict[site]['lon_180'] for site in site_dict])
+
+    nsite = len(site_dict)
+    default_geos_var = list(DATA.keys())[0]
+    nlev = DATA[default_geos_var].shape[0]
+
+    if not muted:
+        print('\t-Interpolate to (lat,lon) of sites ...')
+    with warnings.catch_warnings():
+        warnings.simplefilter("ignore")
+        interp_data = dict()
+        for var in varlist:
+            if not muted:
+                sys.stdout.write('\r\t\tNow doing : {:<10s}'.format(var))
+                sys.stdout.flush()
+
+            if DATA[var].ndim == 2:
+                interp_data[var] = lat_lon_interp(DATA[var], lat, lon, new_lats, new_lons, ids_list)
+            else:
+                interp_data[var] = np.zeros([nlev, nsite])
+                for ilev, level_data in enumerate(DATA[var]):
+                    interp_data[var][ilev] = lat_lon_interp(level_data, lat, lon, new_lats, new_lons, ids_list)
+
+    # setup masks
+    for var in varlist:
+        for i in range(nsite):
+            interp_data[var] = ma.masked_where(np.isnan(interp_data[var]), interp_data[var])
+
+    return interp_data
+
+
+def combine_profile_surface_data(interp_profile_data, interp_surf_data, local_site_dict):
+    """
+    Merge profile and surface data into a single dictionary organized by site.
+
+    :param interp_profile_data: a dictionary of profile data, where each key is a variable name and the arrays are
+     nlevels-by-nsites.
+    :type interp_profile_data: dict
+
+    :param interp_surf_data: a dictionary of surface data, where each key is a variable name and the arrays are
+     nlevels-long vectors.
+    :type interp_surf_data: dict
+
+    :param local_site_dict: a dictionary with the abbreviations for the sites in the first two dictionaries as keys.
+    :type local_site_dict: dict
+
+    :return: a dictionary organized by site, then 'prof'/'surf', then variable.
+    :rtype: dict
+    """
+    # restructure the data from two dictionaries organized with variables as keys and the variables as arrays including
+    # all sites to one dictionary organized by site, 'prof'/'surf', and variable.
+    temp_data = dict()
+    for i, site in enumerate(local_site_dict.keys()):
+        temp_data[site] = {}
+        temp_data[site]['prof'] = {}
+        for var in interp_profile_data:
+            if var == 'lev':
+                temp_data[site]['prof'][var] = interp_profile_data[var]
+            elif var == 'PHIS':
+                continue
+            else:
+                temp_data[site]['prof'][var] = interp_profile_data[var][:, i]
+
+        temp_data[site]['surf'] = {}
+        for var in interp_surf_data:
+            if var == 'H':
+                temp_data[site]['surf'][var] = mod_utils.geopotential_height_to_altitude(
+                    interp_surf_data[var][i][0], local_site_dict[site]['lat'], local_site_dict[site]['alt'] / 1000.0
+                )
+            else:
+                temp_data[site]['surf'][var] = interp_surf_data[var][i]
+    return temp_data
+
+
+def extrapolate_to_surface(var_to_interp, INTERP_DATA, SLANT_DATA=None):
+    """
+    Extend GEOS variables to fill out all pressure levels
+
+    :param var_to_interp: a dictionary specifying which variables in INTERP_DATA need to be extended. The keys must be
+     the profile variables to extend and the values the surface variables to use to extrapolate those variables. If
+     there is no surface variable, then use ``None`` as the value. This will cause the extrapolation to just use the
+     bottom value of the profile for all levels below it.
+    :type var_to_interp: dict
+
+    :param INTERP_DATA: a dictionary of vertical profile and surface data. Expected to be a dict of dict of dicts; the
+     top level keys are the site abbreviations, the second level being 'prof' or 'surf' for profile and surface
+     variables, respectively, and the third level being the variable names.
+    :type INTERP_DATA: dict
+
+    :param SLANT_DATA: a dictionary of slant profiles and surface data. Must have same format as ``INTERP_DATA``.
+    :type SLANT_DATA: dict
+
+    :return: None. Modified INTERP_DATA and SLANT_DATA in-place.
+    """
+    def get_and_check_mask(data_dict):
+        chk_var = list(var_to_interp.keys())[0]
+        chk_mask = data_dict[chk_var].mask.copy()  # make a copy to avoid changing this mask as we fill values
+        for v in var_to_interp:
+            if not np.array_equal(chk_mask, data_dict[v].mask):
+                raise ValueError('All variables to interpolate in input data must have the same mask')
+        return chk_mask
+
+    for site in INTERP_DATA.keys():
+        var_with_surf_data = {prof: surf for prof, surf in var_to_interp.items() if surf is not None}
+        var_without_surf_data = {prof: surf for prof, surf in var_to_interp.items() if surf is None}
+
+        if SLANT_DATA is not None:
+            all_data = [SLANT_DATA[site], INTERP_DATA[site]['prof']]
+        else:
+            all_data = [INTERP_DATA[site]['prof']]
+
+        for elem in all_data:
+            # Assume that the height variable
+            H_mask = get_and_check_mask(elem)
+
+            patch = {'surf': {}, 'first': {}}
+            if np.any(elem['lev'].mask):
+                raise NotImplementedError('The "lev" variable has masked elements, this is not supported')
+            level_pres = elem['lev'].data
+            missing_p = level_pres[H_mask]  # pressure levels with masked data
+            if len(missing_p) != 0:
+                surf_p = INTERP_DATA[site]['surf']['PS']  # surface pressure
+
+                first_p = level_pres[~H_mask][0]  # first valid pressure level
+                first_ID = np.where(level_pres == first_p)[0]
+
+                for prof_var, surf_var in var_with_surf_data.items():
+                    patch['surf'][prof_var] = INTERP_DATA[site]['surf'][surf_var]
+                    patch['first'][prof_var] = elem[prof_var][first_ID].data[0]
+
+                # interpolate/extrapolate using the first valid level and surface data
+                if surf_p > first_p:  # interpolate between the surface pressure and first valid pressure level
+                    patch_p = [surf_p, first_p]
+                    for var in var_with_surf_data:
+                        patch_var = [patch['surf'][var], patch['first'][var]]
+                        f = interp1d(patch_p, patch_var, fill_value='extrapolate')
+                        elem[var][H_mask] = f(missing_p)
+                else:  # use the surface value and the first level above it to extrapolate down to 1000 hPa
+                    valid_p = level_pres[~H_mask]
+                    first_p = valid_p[valid_p < surf_p][0]
+                    patch_p = np.array([surf_p, first_p])  # surface pressure and first level above it
+                    for var in var_with_surf_data:
+                        valid_var = elem[var][~H_mask]
+                        patch_var = np.array([patch['surf'][var], valid_var[valid_p < surf_p][0]])
+                        f = interp1d(patch_p, patch_var, fill_value='extrapolate')
+                        elem[var][:np.where(level_pres == first_p)[0][0]] = f(level_pres[:np.where(level_pres == first_p)[0][0]])
+
+                # for variables with no surface data, just use the value of the first valid level above the surface
+                for var in var_without_surf_data:
+                    elem[var][:np.where(level_pres==first_p)[0][0]] = elem[var][np.where(level_pres==first_p)][0]
+
+
+def mod_maker_new(start_date=None, end_date=None, func_dict=None, GEOS_path=None, locations=site_dict, slant=False,
+                  muted=False, lat=None, lon=None, alt=None, site_abbrv=None, save_path=None, keep_latlon_prec=False,
+                  save_in_utc=True, chem_variables=tuple(), **kwargs):
+    """
+    This code only works with GEOS-5 FP-IT data.
+    It generates MOD files for all sites between start_date and end_date on GEOS-5 times (every 3 hours)
+
+    Inputs:
+        - start_date: datetime object for first date, YYYYMMDD_HH, _HH is optional and defaults to _00
+        - end_date:  datetime object for last date, YYYYMMDD_HH, _HH is optional and defaults to _00
+        - func_dict: output of equivalent_latitude_functions
+        - GEOS_path: full path to the directory containing all the GEOS5-FP-IT files, the directory must contain a 'Np' folder with profile data, and a 'Nx' folder with surface data
+        - locations: dictionary of sites, defaults to the one in tccon_sites.py
+        - slant: if True both slant and vertical .mod files will be generated
+        - muted: if True there will be no print statements except for warnings and errors
+        - (optional) lat: latitude in [-90,90] range
+        - (optional) lon: longitude in [0,360] range
+        - (optional) alt: altitude (meters)
+        - (optional) site_abbrv: two letter site abbreviation
+    Outputs:
+        - .mod files at every GEOS5 time within the given date range
+
+    If any of alt/lat/lon is given, the other two must be given too as well as site_abbrv
+
+    When giving dates with _HHMM, dates must correspond exactly to GEOS5 times, so 3 hourly UTC times starting at HHMM=0000
+    """
+
+    if lat: # True when lat!=None, a custom location was given
+        site_abbrv = 'xx' if site_abbrv is None else site_abbrv
+        locations = {site_abbrv:{'name':'custom site','loc':'custom loc','lat':lat,'lon':lon,'alt':alt}}
+    elif site_abbrv: # if not custom location is given, but a site abbreviation is given, just do that one site
+        locations = {site_abbrv:locations[site_abbrv]}
+
+    site_dict = tccon_site_info(locations)
+
+    if save_path:
+        mod_path = os.path.join(save_path,'fpit')
+    else: # if a destination path is not given, try saving MOD files in GGGPATH/models/gnd/fpit
+        GGGPATH = os.environ['GGGPATH']
+        if GGGPATH is None:
+            raise RuntimeError('No custom save_path provided, and the GGGPATH environmental variable is not set. '
+                               'One of these must be provided.')
+        mod_path = os.path.join(GGGPATH,'models','gnd','fpit')
+    if not os.path.exists(mod_path):
+        if not muted:
+            print('Creating',mod_path)
+        os.makedirs(mod_path)
+
+    do_load_chem = len(chem_variables) > 0
+    if slant and do_load_chem:
+        raise NotImplementedError('Slant path chemistry variables have not yet been implemented')
+
+    varlist = ['T','QV','RH','H','EPV','O3','PHIS']
+    surf_varlist = ['T2M','QV2M','PS','SLP','TROPPB','TROPPV','TROPPT','TROPT']
+
+    select_files, select_dates = GEOS_files(os.path.join(GEOS_path,'Np'),start_date,end_date)
+    select_surf_files, select_surf_dates = GEOS_files(os.path.join(GEOS_path,'Nx'),start_date,end_date)
+    if do_load_chem:
+        # Assumes that chemistry files are the only ones in the Nv directory
+        select_chem_files, select_chem_dates = GEOS_files(os.path.join(GEOS_path, 'Nv'),start_date,end_date)
+
+    nsite = len(site_dict.keys())
+
+    start = time.time()
+    mod_dicts = dict()
+
+    for date_ID, UTC_date in enumerate(select_dates):
+        mod_dicts[UTC_date] = dict()
+
+        start_it = time.time()
+
+        DATA = {}
+        if not muted:
+            print('\nNOW DOING date {:4d} / {} :'.format(date_ID+1,len(select_dates)),UTC_date.strftime("%Y-%m-%d %H:%M"),' UTC')
+            print('\t-Read global data ...')
+
+        with netCDF4.Dataset(select_files[date_ID],'r') as dataset:
+
+            for var in varlist:
+                # Taking dataset[var][0] is equivalent to dataset[var][0,:,:,:], which since there's only one time per
+                # file just cuts the data from 4D to 3D
+                DATA[var] = dataset[var][0]
+            pres_levels = dataset['lev'][:]
+            DATA['lev'] = pres_levels
+
+            lat = dataset['lat'][:]
+            lon = dataset['lon'][:]
+            nlev = dataset.dimensions['lev'].size
+            if date_ID == 0:
+                box_lat_half_width = 0.5*float(dataset.LatitudeResolution)
+                box_lon_half_width = 0.5*float(dataset.LongitudeResolution)
+
+        for site in site_dict:
+            if 'time_spans' in site_dict[site].keys(): # instruments with different locations for different time periods
+                for time_span in site_dict[site]['time_spans']:
+                    if time_span[0]<=UTC_date<time_span[1]:
+                        site_dict[site]['IDs'] = querry_indices([lat,lon],site_dict[site]['time_spans'][time_span]['lat'],site_dict[site]['time_spans'][time_span]['lon_180'],box_lat_half_width,box_lon_half_width)
+                        site_dict[site]['lat'] = site_dict[site]['time_spans'][time_span]['lat']
+                        site_dict[site]['lon'] = site_dict[site]['time_spans'][time_span]['lon']
+                        site_dict[site]['lon_180'] = site_dict[site]['time_spans'][time_span]['lon_180']
+                        site_dict[site]['alt'] = site_dict[site]['time_spans'][time_span]['alt']
+                        break
+            else:
+                site_dict[site]['IDs'] = querry_indices([lat,lon],site_dict[site]['lat'],site_dict[site]['lon_180'],box_lat_half_width,box_lon_half_width)
+
+        SURF_DATA = {}
+        with netCDF4.Dataset(select_surf_files[date_ID],'r') as dataset:
+            for var in surf_varlist:
+                SURF_DATA[var] = dataset[var][0]
+
+        if not muted:
+            print('\t-Interpolate to (lat,lon) of sites ...')
+
+        INTERP_DATA = interp_geos_data_to_sites(DATA, lat=lat, lon=lon, site_dict=site_dict, varlist=varlist,
+                                                muted=muted)
+        INTERP_SURF_DATA = interp_geos_data_to_sites(SURF_DATA, lat=lat, lon=lon, site_dict=site_dict,
+                                                     varlist=surf_varlist, muted=muted)
+
+        ##############################################################################
+        # Handle some variable conversions/custom calculations for the met variables #
+        ##############################################################################
+
+        # Ensure that the surface variables are 1D
+        for var in surf_varlist:
+            INTERP_SURF_DATA[var] = INTERP_SURF_DATA[var].reshape(nsite)
+
+        # Add the level dimension variable to the profile dict
+        INTERP_DATA['lev'] = DATA['lev'].copy()
+
+        # Convert pressure fields to hPa
+        for varname in ['PS','SLP','TROPPB','TROPPV','TROPPT']:
+            INTERP_SURF_DATA[varname] = INTERP_SURF_DATA[varname] / 100.0  # convert Pa to hPa
+
+        # Convert specific humidity, a wet mass mixing ratio, to dry mole fraction
+        INTERP_DATA['H2O_DMF'] = rmm*INTERP_DATA['QV']/(1-INTERP_DATA['QV'])
+        INTERP_DATA['H'] = INTERP_DATA['H']/1000.0  # Convert m to km
+        INTERP_DATA['PHIS'] = INTERP_DATA['PHIS'] / 1000.0
+
+        INTERP_SURF_DATA['H2O_DMF'] = compute_h2o_dmf(INTERP_SURF_DATA['QV2M'],rmm)
+
+        # compute surface relative humidity
+        svp = svp_wv_over_ice(INTERP_SURF_DATA['T2M'])
+        INTERP_SURF_DATA['H2O_WMF'] = compute_h2o_wmf(INTERP_SURF_DATA['H2O_DMF'])  # wet mole fraction of h2o
+        INTERP_SURF_DATA['RH'] = compute_rh(INTERP_SURF_DATA['T2M'],INTERP_SURF_DATA['H2O_WMF'],INTERP_SURF_DATA['PS'])/100 # Fractional relative humidity
+        INTERP_SURF_DATA['MMW'] = compute_mmw(INTERP_SURF_DATA['H2O_WMF'])
+        INTERP_SURF_DATA['H'] = INTERP_DATA['PHIS']
+
+        # Combine the profile and surface data into a new dictionary organized by site/levels/variable.
+        INTERP_DATA = combine_profile_surface_data(INTERP_DATA, INTERP_SURF_DATA, site_dict)
+
+        # If requested, load the chemistry data and incorporate it into the existing dictionaries.
+        if do_load_chem:
+            CHEM_DATA = load_chem_variables(select_chem_files[date_ID], chem_variables, site_dict, pres_levels=pres_levels)
+            for site in INTERP_DATA.keys():
+                INTERP_DATA[site]['prof'].update(CHEM_DATA[site]['prof'])
+
+        # add a mask for temperature = 0 K
+        for site in site_dict:
+            for var in INTERP_DATA[site]['prof']:
+                if var not in ['T','lev']:
+                    INTERP_DATA[site]['prof'][var] = ma.masked_where(INTERP_DATA[site]['prof']['T']==0,INTERP_DATA[site]['prof'][var])
+            INTERP_DATA[site]['prof']['T'] = ma.masked_where(INTERP_DATA[site]['prof']['T']==0,INTERP_DATA[site]['prof']['T'])
+
+            INTERP_DATA[site]['surf']['SZA'] = rad2deg(sun_angles(UTC_date,deg2rad(site_dict[site]['lat']),deg2rad(site_dict[site]['lon_180']),site_dict[site]['alt'],INTERP_DATA[site]['surf']['PS'],INTERP_DATA[site]['surf']['T2M'])[0])
+
+        if not slant:
+            SLANT_DATA = None
+        else:
+            # get slant path coordinates corresponding to the altitude levels above each site
+            if not muted:
+                print('\t-Slantify:')
+            for i,site in enumerate(site_dict.keys()): # loops over sites
+                if not muted:
+                    sys.stdout.write('\r\t\t site {:3d} / {}  {:>20}'.format(i+1,nsite,site_dict[site]['name']))
+                    sys.stdout.flush()
+
+                site_alt = site_dict[site]['alt']
+                site_lat = site_dict[site]['lat']
+                site_lon = site_dict[site]['lon_180']
+
+                # vertical grid above site
+                H = INTERP_DATA[site]['prof']['H']*1000.0
+                pres = INTERP_DATA[site]['surf']['PS'] # surface pressure (hPa)
+                temp = INTERP_DATA[site]['surf']['T2M']-273.15 # surface temperature (celsius)
+
+
+                # get the (lat,lon,alt) of points on sunray correspondings to the vertical altitudes
+                site_dict[site]['slant_coords'] = slantify(UTC_date,site_lat,site_lon,site_alt,H,pres=pres,temp=temp)
+                for var in ['lat','lon','alt','vertical','slant']:
+                    site_dict[site]['slant_coords'][var] = ma.masked_where(H.mask,site_dict[site]['slant_coords'][var])
+            if not muted:
+                print('\r\t\t{:<40s}'.format('DONE'))
+
+            # Set two lists with all the latitudes and longitudes of all sites at all slant levels
+            slant_lat = []
+            slant_lon = []
+            slat_slon = []
+            for site in site_dict:
+                if site_dict[site]['slant_coords']['sza']<90: # only make profiles where sun is above the horizon
+                    slat = site_dict[site]['slant_coords']['lat']
+                    slon = site_dict[site]['slant_coords']['lon']
+                    slant_lat.extend(slat)
+                    slant_lon.extend(slon)
+                    for i in range(len(slat)):
+                        if slat[i] is ma.masked:
+                            continue
+                        if (slat[i],slon[i]) not in slat_slon:
+                            slat_slon.append((slat[i],slon[i]))
+
+            IDs_list = np.array([querry_indices([lat,lon],slat,slon,box_lat_half_width,box_lon_half_width) for slat,slon in slat_slon])
+
+            slant_lat = np.array([slat for slat,slon in slat_slon])
+            slant_lon = np.array([slon for slat,slon in slat_slon])
+
+            # Interpolate to each slant level (lat,lon)
+            # This will give a vertical profile at every (lat,lon) of all the slant levels
+            if not muted:
+                print('\t-Interpolate to each slant level (lat,lon) ...')
+            with warnings.catch_warnings():
+                warnings.simplefilter("ignore")
+                NEW_INTERP_DATA = {}
+                for var in varlist:
+                    if not muted:
+                        sys.stdout.write('\r\t\tNow doing : {:<10s}'.format(var))
+                        sys.stdout.flush()
+                    if DATA[var].ndim==2:
+                        NEW_INTERP_DATA[var] = lat_lon_interp(DATA[var],lat,lon,slant_lat,slant_lon,IDs_list)
+                        continue
+
+                    NEW_INTERP_DATA[var] = np.zeros([nlev,len(IDs_list)])
+                    for ilev,level_data in enumerate(DATA[var]):
+                        NEW_INTERP_DATA[var][ilev] = lat_lon_interp(level_data,lat,lon,slant_lat,slant_lon,IDs_list)
+                if not muted:
+                    print('\r\t\t{:<40s}'.format('DONE'))
+            # setup masks
+            for var in set(varlist)-set(['PHIS']):
+                NEW_INTERP_DATA[var] = ma.masked_where(np.isnan(NEW_INTERP_DATA[var]),NEW_INTERP_DATA[var])
+
+            # Now just get the data along the slant paths
+            if not muted:
+                print('\t-Get data along slant paths ...')
+            SLANT_DATA = {}
+            for site in site_dict: # for each site
+                if site_dict[site]['slant_coords']['sza']<90:
+                    SLANT_DATA[site] = site_dict[site]['slant_coords']
+                    SLANT_DATA[site]['H'] = SLANT_DATA[site]['alt']
+                    SLANT_DATA[site]['lev'] = INTERP_DATA[site]['prof']['lev']
+                    for var in set(varlist)-set(['H','PHIS']): # for each variable
+                        SLANT_DATA[site][var] = np.array([])
+                        for i in range(len(SLANT_DATA[site]['H'])): # for each slant point
+                            slat,slon = SLANT_DATA[site]['lat'][i] , SLANT_DATA[site]['lon'][i]
+                            try:
+                                ID = slat_slon.index((slat,slon))
+                            except ValueError:
+                                SLANT_DATA[site][var] = np.append(SLANT_DATA[site][var],np.nan)
+                            else:
+                                SLANT_DATA[site][var] = np.append(SLANT_DATA[site][var],NEW_INTERP_DATA[var][i,ID])
+
+                        SLANT_DATA[site][var] = ma.masked_where(np.isnan(SLANT_DATA[site][var]),SLANT_DATA[site][var])
+        # end of 'if slant'
+
+        if not muted:
+            print('\t-Patch fill values ...')
+        extrap_vars = {'RH': 'RH', 'QV': 'QV2M', 'T': 'T2M', 'H': 'H', 'EPV': None, 'O3': None}
+        extrap_vars.update({k: None for k in chem_variables})
+        extrapolate_to_surface(extrap_vars, INTERP_DATA, SLANT_DATA=SLANT_DATA)
+
+        for site in site_dict:
+            if slant:
+                all_data = [SLANT_DATA[site],INTERP_DATA[site]['prof']]
+            else:
+                all_data = [INTERP_DATA[site]['prof']]
+
+            # Needed this to be a fraction for the extrapolation so that it is in the same units as the profile. Now
+            # convert back to percent. Can't convert the profile RH here, it's used for certain calculations throughout
+            # that assume it is a fraction. It will get scaled in the write_mod function.
+            INTERP_DATA[site]['surf']['RH'] *= 100
+
+            for elem in all_data:
+                # Convert specific humidity, a wet mass mixing ratio, to dry mole fraction
+                elem['H2O_DMF'] = compute_h2o_dmf(elem['QV'], rmm)
+
+        if not muted:
+            if slant:
+                print('\t\t {:3d} / {} sites with SZA<90'.format(len(SLANT_DATA.keys()),nsite))
+            print('\t-Write mod files ...')
+
+        # write the .mod files
+        version = 'mod_maker_10.6   2017-04-11   GCT'
+
+        for site in INTERP_DATA:
+            mod_dicts[UTC_date][site] = dict()
+            site_lat = site_dict[site]['lat']
+            site_lon_180 = site_dict[site]['lon_180']
+
+            utc_offset = timedelta(hours=site_dict[site]['lon_180']/15.0) if not save_in_utc else timedelta(hours=0)
+            local_date = UTC_date + utc_offset
+
+            vertical_mod_path =  os.path.join(mod_path,site,'vertical')
+            if not os.path.exists(vertical_mod_path):
+                os.makedirs(vertical_mod_path)
+
+            if slant:
+                slant_mod_path =  os.path.join(mod_path,site,'slant')
+                if not os.path.exists(slant_mod_path):
+                    os.makedirs(slant_mod_path)
+
+            # directions for .mod file name
+            if site_lat > 0:
+                ns = 'N'
+            else:
+                ns = 'S'
+
+            if site_lon_180>0:
+                ew = 'E'
+            else:
+                ew = 'W'
+
+            mod_name = mod_file_name(local_date,timedelta(hours=3),site_lat,site_lon_180,ew,ns,mod_path,round_latlon=not keep_latlon_prec,in_utc=save_in_utc)
+            if not muted:
+                print('\t\t\t{:<20s} : {}'.format(site_dict[site]['name'], mod_name))
+
+            # write vertical mod file
+            mod_file_path = os.path.join(vertical_mod_path,mod_name)
+            vertical_mod_dict = write_mod(mod_file_path,version,site_lat,data=INTERP_DATA[site]['prof'],surf_data=INTERP_DATA[site]['surf'],func=func_dict[UTC_date],muted=muted,slant=slant)
+
+            if slant:
+                # write slant mod_file
+                if site in SLANT_DATA.keys():
+                    if not muted:
+                        print('\t\t\t{:>20s} + slant'.format(''))
+                    mod_file_path = os.path.join(slant_mod_path,mod_name)
+                    slant_mod_dict = write_mod(mod_file_path,version,site_lat,data=SLANT_DATA[site],surf_data=INTERP_DATA[site]['surf'],func=func_dict[UTC_date],muted=muted,slant=slant)
+            else:
+                slant_mod_dict = dict()
+
+            mod_dicts[UTC_date][site]['vertical'] = vertical_mod_dict
+            mod_dicts[UTC_date][site]['slant'] = slant_mod_dict
+        if not muted:
+            print('\ndate {:4d} / {} DONE in {:.0f} seconds'.format(date_ID+1,len(select_dates),time.time()-start_it))
+    if not muted:
+        print('ALL DONE in {:.1f} minutes'.format((time.time()-start)/60.0))
+
+    return mod_dicts
+
+
+def mod_maker(site_abbrv=None,start_date=None,end_date=None,mode=None,locations=site_dict,HH=12,MM=0,time_step=24,muted=False,lat=None,lon=None,alt=None,save_path=None,ncdf_path=None,keep_latlon_prec=False,**kwargs):
+    """
+    Inputs:
+        - site_abbvr: two letter site abbreviation
+        - start_date: YYYYMMDD (set from date_range in parse_args)
+        - end_date: YYYYMMDD  (set from date_range in parse_args)
+        - mode: one of ncep, merradap42, merradap72, merraglob, fpglob, fpitglob
+        - (optional) HH: local hour (default: 12)
+        - (optional) MM: minute (default: 0)
+        - (optional) time step in hours (default: 24)
+        - (optional) muted: if True there won't be print statements expect for warninsg and errors
+        - (optional) lat: latitude in [-90,90] range
+        - (optional) lon: longitude in [0,360] range
+        - (optional) alt: altitude (meters)
+    Outputs:
+        - .mod files at every time_step within the given date range
+
+    If any of alt/lat/lon is given, the other two must be given too
+    """
+    if 'merradap' in mode: # get the earthdata credentials
+        try:
+            username,account,password = netrc.netrc().authenticators('urs.earthdata.nasa.gov')
+        except:
+            print('When using MERRA mode, you need a ~/.netrc file to connect to urs.earthdata.nasa.gov')
+            sys.exit()
+
+
+    if lat: # True when lat!=None, a custom location was given
+        locations = {site_abbrv:{'name':'custom site','loc':'custom loc','lat':lat,'lon':lon,'alt':alt}}
+
+    site_dict = tccon_site_info(locations)
+
+    try:
+        print('Site:',site_dict[site_abbrv]['name'],site_dict[site_abbrv]['loc'])
+    except KeyError:
+        print('Wrong 2 letter site abbreviation (check the site_dict dictionary)')
+        sys.exit()
+
+    if not muted:
+        print('lat,lon,masl:',site_dict[site_abbrv]['lat'],site_dict[site_abbrv]['lon'],site_dict[site_abbrv]['alt'])
+
+    try:
+        GGGPATH = os.environ['GGGPATH'] # reads the GGGPATH environment variable
+    except:
+        if not save_path or not ncdf_path:
+            print('No GGGPATH environment variable')
+            sys.exit()
+    else:
+        if not ncdf_path: # if a data path is not given try with GGGPATH/ncdf
+            ncdf_path = os.path.join(GGGPATH,'ncdf')
+
+    simple = {'merradap42':'merra','merradap72':'merra','merraglob':'merra','ncep':'ncep','fpglob':'fp','fpitglob':'fpit'}
+    if save_path: # using user specified destination folder
+        mod_path = os.path.join(save_path,simple[mode],site_abbrv) # .mod files will be saved here
+    else:
+        if not muted:
+            print('GGGPATH =',GGGPATH)
+        mod_path = os.path.join(GGGPATH,'models','gnd',simple[mode],site_abbrv)	# .mod files will be saved here
+
+    if not os.path.exists(mod_path):
+        os.makedirs(mod_path)
+    if not muted:
+        print('MOD files will be saved in:',mod_path)
+
+    local_date = start_date + timedelta(hours=HH,minutes=MM) # date with local time
+    astropy_date = Time(local_date)
+    if not muted:
+        print('Starting local time for interpolation:',local_date.strftime('%Y-%m-%d %H:%M'))
+
+    time_step = timedelta(hours=time_step) # time step between mod files; will need to change the mod file naming and gsetup to do sub-3-hourly files
+    if not muted:
+        print('Time step:',time_step.total_seconds()/3600.0,'hours')
+
+    total_time = end_date-start_date
+    n_step = int(total_time.total_seconds()/time_step.total_seconds())
+    local_date_list = np.array([start_date+i*time_step for i in range(n_step)])
+
+    site_moved = False
+    if 'time_spans' in site_dict[site_abbrv].keys(): # instruments with different locations for different time periods
+        site_moved = True
+        for time_span in site_dict[site]['time_spans']:
+            if time_span[0]<=UTC_date<time_span[1]:
+                site_lat = site_dict[site]['time_spans'][time_span]['lat']
+                site_lon_360 = site_dict[site]['time_spans'][time_span]['lon']
+                site_lon_180 = site_dict[site]['time_spans'][time_span]['lon_180']
+                site_alt = site_dict[site]['time_spans'][time_span]['alt']
+                break
+    else:
+        site_lat = site_dict[site_abbrv]['lat']
+        site_lon_360 = site_dict[site_abbrv]['lon']
+        site_lon_180 = site_dict[site_abbrv]['lon_180']
+        site_alt = site_dict[site_abbrv]['alt']
+
+    rmm = 28.964/18.02	# Ratio of Molecular Masses (Dry_Air/H2O)
+    gravity_at_lat, earth_radius_at_lat = gravity(site_lat, site_alt / 1000.0) # used in merra/fp mode
+
+    if 'ncep' in mode:
+        DATA = read_ncep(ncdf_path,start_date.year)
+        varlist = ['T','H','QV']
+    elif 'glob' in mode:
+        varlist = ['T','QV','RH','H','EPV','O3','PHIS']
+        surf_varlist = ['T2M','QV2M','PS','SLP','TROPPB','TROPPV','TROPPT','TROPT']
+        DATA,SURF_DATA = read_global(ncdf_path,mode,site_lat,site_lon_180,gravity_at_lat,varlist,surf_varlist,muted)
+    elif 'merradap' in mode: # read all the data first, this could take a while ...
+        if not muted:
+            print('Reading MERRA2 data via opendap')
+        varlist = ['T','QV','RH','H','EPV','O3','PHIS']
+        surf_varlist = ['T2M','QV2M','PS','SLP','TROPPB','TROPPV','TROPPT','TROPT']
+        DATA,SURF_DATA = read_merradap(username,password,mode,site_lon_180,site_lat,gravity_at_lat,local_date,end_date,time_step,varlist,surf_varlist,muted)
+
+    for local_date in local_date_list:
+
+        if site_moved:
+            for time_span in site_dict[site]['time_spans']:
+                if time_span[0]<=local_date<time_span[1]:
+                    site_lat = site_dict[site]['time_spans'][time_span]['lat']
+                    site_lon_360 = site_dict[site]['time_spans'][time_span]['lon']
+                    site_lon_180 = site_dict[site]['time_spans'][time_span]['lon_180']
+                    site_alt = site_dict[site]['time_spans'][time_span]['alt']
+                    break
+
+        astropy_date = Time(local_date)
+
+        utc_offset = timedelta(hours=site_lon_180/15.0)
+        UTC_date = local_date - utc_offset
+
+        """
+        Interpolation time:
+            julday0 is the fractional julian day number of the base time of the dataset: dataset times are in hours since base UTC time
+            astropy_date.jd is the fractional julian day number of the current local day
+            (astropy_date.jd-julday0)*24.0 = local hours since julday0
+        """
+        site_tim = (astropy_date.jd-DATA['julday0'])*24.0 - utc_offset.total_seconds()/3600.0 # UTC hours since julday0
+        # interpolate the data to the site's location and the desired time
+        INTERP_DATA = trilinear_interp(DATA,varlist,site_lon_360,site_lat,site_tim)
+
+        if 'ncep' in mode:
+            INTERP_DATA['lev'] = np.copy(DATA['lev'])
+            INTERP_DATA['TROPP'] = 0  # tropopause pressure not used with NCEP data
+            INTERP_DATA['RH'] = 0 # won't be used, just to feed something to write_mod frh
+        else: # merra/geos5
+            if 'lev' not in varlist:
+                INTERP_DATA['lev'] = np.copy(DATA['lev'])
+
+            # get rid of fill values
+            without_fill_IDs = np.where(INTERP_DATA['T']<1e10) # merra/geos fill value is 1e15
+            for varname in list(set(varlist+['lev'])):
+                try:
+                    INTERP_DATA[varname] = INTERP_DATA[varname][without_fill_IDs]
+                except IndexError:
+                    pass
+
+        if ('merradap' in mode) or ('glob' in mode):
+            site_tim = (astropy_date.jd-SURF_DATA['julday0'])*24.0 - utc_offset.total_seconds()/3600.0 # UTC hours since julday0
+            INTERP_SURF_DATA = trilinear_interp(SURF_DATA,surf_varlist,site_lon_360,site_lat,site_tim)
+            for varname in ['PS','SLP','TROPPB','TROPPV','TROPPT']:
+                INTERP_SURF_DATA[varname] = INTERP_SURF_DATA[varname] / 100.0 # convert Pa to hPa
+
+            if 'merradap72' in mode: # merra42 and ncep go from high pressure to low pressure, but merra 72 does the reverse
+                # reverse merra72 profiles
+                INTERP_DATA['lev'] = INTERP_DATA['PL'] / 100.0
+                for varname in list(set(varlist+['lev'])):
+                    try:
+                        INTERP_DATA[varname] = INTERP_DATA[varname][::-1]
+                    except IndexError:
+                        pass
+
+        INTERP_DATA['H2O_DMF'] = rmm*INTERP_DATA['QV']/(1-INTERP_DATA['QV']) # Convert specific humidity, a wet mass mixing ratio, to dry mole fraction
+        INTERP_DATA['H'] = INTERP_DATA['H']/1000.0	# Convert m to km
+
+        if ('merradap' in mode) or ('glob' in mode):
+            INTERP_SURF_DATA['H2O_DMF'] = compute_h2o_dmf(INTERP_SURF_DATA['QV2M'],rmm)
+            INTERP_DATA['PHIS'] = INTERP_DATA['PHIS']/1000.0
+            # compute surface relative humidity
+            INTERP_SURF_DATA['H2O_WMF'] = compute_h2o_wmf(INTERP_SURF_DATA['H2O_DMF']) # wet mole fraction of h2o
+            INTERP_SURF_DATA['RH'] = compute_rh(INTERP_SURF_DATA['T2M'],INTERP_SURF_DATA['H2O_WMF'],INTERP_SURF_DATA['PS']) # Fractional relative humidity
+            INTERP_SURF_DATA['MMW'] = compute_mmw(INTERP_SURF_DATA['H2O_WMF'])
+            INTERP_SURF_DATA['H'] = INTERP_DATA['PHIS']
+
+        ## write the .mod file
+        # directions for .mod file name
+        if site_lat > 0:
+            ns = 'N'
+        else:
+            ns = 'S'
+
+        if site_lon_180>0:
+            ew = 'E'
+        else:
+            ew = 'W'
+
+        # use the local date for the name of the .mod file
+        mod_name = mod_file_name(local_date,time_step,site_lat,site_lon_180,ew,ns,mod_path,round_latlon=not keep_latlon_prec)
+        mod_file_path = os.path.join(mod_path,mod_name)
+        if not muted:
+            print('\n',mod_name)
+
+        version = 'mod_maker_10.6   2017-04-11   GCT'
+        if 'ncep' in mode:
+            write_mod(mod_file_path,version,site_lat,data=INTERP_DATA,muted=muted)
+        else:
+            write_mod(mod_file_path,version,site_lat,data=INTERP_DATA,surf_data=INTERP_SURF_DATA,muted=muted)
+
+        if ((UTC_date+time_step).year!=UTC_date.year) and ('ncep' in mode):
+            DATA = read_ncep(ncdf_path,(UTC_date+time_step).year)
+
+    if not muted:
+        print(len(local_date_list),'mod files written')
+
+
+def driver(date_range, GEOS_path, save_path=None, keep_latlon_prec=False, save_in_utc=True, muted=False,
+           slant=False, alt=None, lon=None, lat=None, site_abbrv=None, **kwargs):
+
+    start_date, end_date = date_range
+    func_dict = equivalent_latitude_functions_geos(GEOS_path=GEOS_path, start_date=start_date, end_date=end_date,
+                                                   muted=muted)
+
+    mod_maker_new(start_date=start_date, end_date=end_date, func_dict=func_dict, GEOS_path=GEOS_path, slant=slant,
+                  locations=site_dict, muted=muted, lat=lat, lon=lon, alt=alt, site_abbrv=site_abbrv,
+                  save_path=save_path, keep_latlon_prec=keep_latlon_prec, save_in_utc=save_in_utc)
+
+
+if __name__ == "__main__": # this is only executed when the code is used directly (e.g. not executed when imported from another python code)
+
+    arguments = parse_args()
+    if 'mode' in arguments.keys(): # the fp / fpit mode works with concatenated files
+
+        mod_maker(**arguments)
+
+    else: # using fp-it 3-hourly files
+        ### New code that can generate slant paths and uses GEOS5-FP-IT 3-hourly files
+        driver(**arguments)